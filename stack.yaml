flags: {}
packages:
- '.'
- lib/theory/
- lib/term/
- lib/utils/
- lib/sapic/
<<<<<<< HEAD
- lib/export/
resolver: lts-18.13
=======
- lib/accountability/
resolver: lts-19.2
>>>>>>> 49b202c1
nix:
  packages: [ zlib ]<|MERGE_RESOLUTION|>--- conflicted
+++ resolved
@@ -5,12 +5,8 @@
 - lib/term/
 - lib/utils/
 - lib/sapic/
-<<<<<<< HEAD
 - lib/export/
-resolver: lts-18.13
-=======
 - lib/accountability/
 resolver: lts-19.2
->>>>>>> 49b202c1
 nix:
   packages: [ zlib ]