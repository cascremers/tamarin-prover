theory SOC

begin

<<<<<<< HEAD
//heuristic:S
=======
heuristic:p
>>>>>>> 211e7e68

builtins: symmetric-encryption,asymmetric-encryption, locations-report

functions: prog/2
//,list/2

//predicates: Report(x,y) <=>  not(fst(y) = 'loc')
 predicates: Report(x,y) <=> not(Ex z. y = <'loc',z>)


let r=
        in(pk(skV));                   // we begin by a Key Exchange
        !(

        new shared_k;
	event SessionP(pk(skV),shared_k);
        let signed = report(aenc(shared_k,pk(skV))) in
        event Poutput(<aenc(shared_k,pk(skV)),signed>);
        out(<aenc(shared_k,pk(skV)),signed>);       // The secure channel is established

         new storeP;
         insert storeP,init;
            !(lock storeP; lookup storeP as old_i in   // And we start the program sequential execution
            in( senc(<ip,'input'>,=shared_k) );
            event Poutput(senc(<prog(ip,old_i),'output'>, shared_k));
            out(senc(<prog(ip,old_i),'output'>, shared_k));
            insert storeP, <ip,old_i>; unlock storeP
            )


        )@<'loc',pk(skV)>


// Run part of the NSL on the verifier side.
let v =
    new skV;
    event HonestP(pk(skV));
    out(pk(skV));
<<<<<<< HEAD
    in(<aenc(shared_k,pk(=skV)),signed>);
=======

    in(<aenc(shared_k,pk(skV)),signed>);
>>>>>>> 211e7e68
    if  aenc(shared_k,pk(skV)) = check_rep(signed,<'loc',pk(skV)>) then
       (event Voutput(<aenc(shared_k,pk(skV)),signed>);
        event SessionV(pk(skV),shared_k);                  // Secure channel established
        new storeV; insert storeV,init;
        !(
            lock storeV; lookup storeV as old_i in
            new ip;
            event Input(senc(ip,shared_k));
            out(senc(<ip,'input'>,shared_k));
            in(senc(<prog(=ip,=old_i),'output'>, =shared_k));
            event Voutput(senc(<prog(ip,old_i),'output'>, shared_k));
            insert storeV,<ip,old_i>; unlock storeV
        )
        )


<<<<<<< HEAD
process:
=======


>>>>>>> 211e7e68
new init; ( (!r) || (!v))

/* First some auxilliary lemmas, for sanity or to help in other proofs */

/*
lemma secrecy[reuse]:
        "not (
                Ex pka k #t1 #t2 .
                 SessionV(pka,k)@t1
                & KU(k)@t2

        )"

lemma Input[use_induction,reuse]:
	"All #t1 ip shared_key . Input(senc(ip, shared_key))@t1 ==> (Ex #t2 pk . SessionV(pk,shared_key)@t2 & t2<t1)"
<<<<<<< HEAD
*/
/*
=======

>>>>>>> 211e7e68
lemma secrecy_computes2[reuse]:
        "not (
                Ex ip k   #t2 #t3 .
                 Input(senc(ip,k))@t2
                & KU(ip)@t3

        )"



lemma secrecy_computes3[reuse]:
        "not (
                Ex ip k old_i  #t2 #t3 .
                 Input(senc(ip,k))@t2
                & KU(prog(ip,old_i))@t3

        )"
*/
lemma attested_computation:
	"All #t1 h . Voutput(h)@t1 ==> (Ex #t2 . Poutput(h)@t2 & t2<t1)"

<<<<<<< HEAD
=======
lemma attested_computation:
	"All #t1 h . Voutput(h)@t1 ==> (Ex #t2 . Poutput(h)@t2 & t2<t1)"

>>>>>>> 211e7e68
end<|MERGE_RESOLUTION|>--- conflicted
+++ resolved
@@ -2,11 +2,8 @@
 
 begin
 
-<<<<<<< HEAD
+
 //heuristic:S
-=======
-heuristic:p
->>>>>>> 211e7e68
 
 builtins: symmetric-encryption,asymmetric-encryption, locations-report
 
@@ -45,12 +42,7 @@
     new skV;
     event HonestP(pk(skV));
     out(pk(skV));
-<<<<<<< HEAD
     in(<aenc(shared_k,pk(=skV)),signed>);
-=======
-
-    in(<aenc(shared_k,pk(skV)),signed>);
->>>>>>> 211e7e68
     if  aenc(shared_k,pk(skV)) = check_rep(signed,<'loc',pk(skV)>) then
        (event Voutput(<aenc(shared_k,pk(skV)),signed>);
         event SessionV(pk(skV),shared_k);                  // Secure channel established
@@ -67,12 +59,8 @@
         )
 
 
-<<<<<<< HEAD
+
 process:
-=======
-
-
->>>>>>> 211e7e68
 new init; ( (!r) || (!v))
 
 /* First some auxilliary lemmas, for sanity or to help in other proofs */
@@ -88,12 +76,10 @@
 
 lemma Input[use_induction,reuse]:
 	"All #t1 ip shared_key . Input(senc(ip, shared_key))@t1 ==> (Ex #t2 pk . SessionV(pk,shared_key)@t2 & t2<t1)"
-<<<<<<< HEAD
+
 */
 /*
-=======
 
->>>>>>> 211e7e68
 lemma secrecy_computes2[reuse]:
         "not (
                 Ex ip k   #t2 #t3 .
@@ -111,14 +97,9 @@
                 & KU(prog(ip,old_i))@t3
 
         )"
+
 */
 lemma attested_computation:
 	"All #t1 h . Voutput(h)@t1 ==> (Ex #t2 . Poutput(h)@t2 & t2<t1)"
 
-<<<<<<< HEAD
-=======
-lemma attested_computation:
-	"All #t1 h . Voutput(h)@t1 ==> (Ex #t2 . Poutput(h)@t2 & t2<t1)"
-
->>>>>>> 211e7e68
 end