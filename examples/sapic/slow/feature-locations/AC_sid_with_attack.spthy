theory AC_sid

// In this example, instead of passing along a hash of all the inputss and outputs
// The server only has  a session identifier.

// Tamarin takes a long time, Proverif says cannot be proved

begin

//options: enableStateOpt

builtins: locations-report

functions: prog/3,list/2

heuristic:p

predicates:
Report(x,y) <=> not  (y= 'l')

let r =                                        // The remote server who runs the code
    (new sid;
    let r_sid = report (sid) in
    out(<sid,r_sid>);

    !(lock state; lookup state as ipo in
	in(ip); new r; let o = prog(r,ip,ipo) in   // computation of the new output
	let x = report (<o,ip,sid>) in             // report call of the IEE
		event Poutput(<o,ip,ipo>);
		out(<o,x>);
		insert state,<o,list(ip,ipo)>;
		unlock state))@'l'


let v =   // The verifier
    in(<sid,r_sid>);
    if  sid = check_rep(r_sid,'l') then

	!(lock state; lookup state as ipo in
	in(ip); in(<o,signedios>);
	if <o,ip,sid>= check_rep(signedios,'l') then // verification of the validity of the report
		(event Voutput(<o,ip,ipo>);
		insert state,<o,list(ip,ipo)>;
		unlock state)
	else
		event Fail())


process:
new init;
 ( !(new state;  insert state,init; !r) || !(new state;  insert state,init; !v)  )

/*
lemma can_run_v: //for sanity
 	exists-trace
	"Ex #t h .Voutput(h)@t"
*/

// Attested computation theorem
<<<<<<< HEAD
lemma attested_comput:
	"All #t1 h .  Voutput(h)@t1 ==> (Ex #t2 . Poutput(h)@t2 & t2<t1)"
=======
lemma attested_comput:  
    exists-trace
	"not(All #t1 h .  Voutput(h)@t1 ==> (Ex #t2 . Poutput(h)@t2 & t2<t1))" 
>>>>>>> 98058d7d

end<|MERGE_RESOLUTION|>--- conflicted
+++ resolved
@@ -57,13 +57,8 @@
 */
 
 // Attested computation theorem
-<<<<<<< HEAD
-lemma attested_comput:
-	"All #t1 h .  Voutput(h)@t1 ==> (Ex #t2 . Poutput(h)@t2 & t2<t1)"
-=======
 lemma attested_comput:  
     exists-trace
 	"not(All #t1 h .  Voutput(h)@t1 ==> (Ex #t2 . Poutput(h)@t2 & t2<t1))" 
->>>>>>> 98058d7d
 
 end