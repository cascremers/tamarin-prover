--- conflicted
+++ resolved
@@ -127,7 +127,6 @@
 
     processThy :: FilePath -> IO Pretty.Doc
     processThy inFile
-<<<<<<< HEAD
       | argExists "parseOnly" as && argExists "diff" as =
           out (const Pretty.emptyDoc) (return . prettyOpenDiffTheory) (loadOpenDiffThy   as inFile)
       | argExists "parseOnly" as || argExists "outModule" as =
@@ -142,32 +141,6 @@
         ppWfAndSummary report thy = do
             report
             Pretty.$--$ prettyClosedSummary thy
-=======
-      -- | argExists "html" as =
-      --     generateHtml inFile =<< loadClosedThy as inFile
-      | argExists "parseOnly" as && argExists "diff" as =
-          out (const Pretty.emptyDoc)  prettyOpenDiffTheory       (loadOpenDiffThy   as inFile)
-      | argExists "parseOnly" as =
-          out (const Pretty.emptyDoc)  prettyOpenTranslatedTheory (loadOpenTranslatedThy as inFile)
-      | argExists "diff" as =
-          out ppWfAndSummaryDiff       prettyClosedDiffTheory     (loadClosedDiffThy as inFile)
-      | otherwise = do
-          (openThy, transThy) <- loadOpenAndTranslatedThy as inFile
-          closedThy <- closeThy as openThy transThy
-          out (ppWfAndSummary openThy transThy) prettyClosedTheory (return closedThy)
-      where
-        ppAnalyzed = Pretty.text $ "analyzed: " ++ inFile
-
-        ppWfAndSummary openThy transThy closedThy =
-            case checkWellformedness transThy (get thySignature closedThy)
-              ++ checkPreTransWellformedness openThy of
-                []   -> Pretty.emptyDoc
-                errs -> Pretty.vcat $ map Pretty.text $
-                          [ "WARNING: " ++ show (length errs)
-                                        ++ " wellformedness check failed!"
-                          , "         The analysis results might be wrong!" ]
-            Pretty.$--$ prettyClosedSummary closedThy
->>>>>>> 49b202c1
 
         ppWfAndSummaryDiff thy = do
             reportWellformednessDoc $ checkWellformednessDiff (openDiffTheory thy) (get diffThySignature thy)
