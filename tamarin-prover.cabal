cabal-version:      >= 1.10
build-type:         Simple
name:               tamarin-prover
version:            1.5.1
license:            GPL
license-file:       LICENSE
category:           Theorem Provers
author:             Benedikt Schmidt <benedikt.schmidt@inf.ethz.ch>,
                    Simon Meier <simon.meier@inf.ethz.ch>,
                    Jannik Dreier <research@jannikdreier.net>,
                    Ralf Sasse <ralf.sasse@gmail.com>
maintainer:         Simon Meier <simon.meier@inf.ethz.ch>,
                    Jannik Dreier <research@jannikdreier.net>,
                    Ralf Sasse <ralf.sasse@gmail.com>
copyright:          Benedikt Schmidt, Simon Meier, Jannik Dreier, Ralf Sasse, ETH Zurich, 2010-2018
synopsis:           The Tamarin prover for security protocol analysis.
description:

    Note that the @tamarin-prover@ should be installed from source as
    described in its README at
    <https://github.com/tamarin-prover/tamarin-prover>.
    .
    The Tamarin prover is a tool for the analysis of security protocols. It
    implements a constraint solving algorithm that supports both falsification
    and verification of security protocols with respect to an unbounded number
    of sessions. The underlying security protocol model uses multiset
    rewriting to specify protocols and adversary capabilities, a guarded
    fragment of first-order logic to specify security properties, and
    equational theories to model the algebraic properties of cryptographic
    operators.
    .
    The paper describing the theory underlying the Tamarin prover was
    accepted at CSF 2012. Its extended version is available from
    <http://tamarin-prover.github.io>.
    .
    The Tamarin prover supports both a batch analysis mode and the
    interactive construction of security proofs using a GUI. Example protocols
    and the user guide are installed together with the prover. Just call the
    @tamarin-prover@ executable without any arguments to get more information.
    .
    The Tamarin prover uses maude (<http://maude.cs.illinois.edu/>) as a
    unification backend and GraphViz (<http://www.graphviz.org/>) to visualize
    constraint systems. Detailed instructions for installing the Tamarin
    prover are given at <http://tamarin-prover.github.io>.
    .
    The paper describing the theory underlying the extension for observational
    equivalence is published at CCS 2015. Its extended version is available from 
    <http://tamarin-prover.github.io>. For observational equivalence proofs just 
    add the "--diff" flag when calling the @tamarin-prover@.

homepage:           https://tamarin-prover.github.io


--------------
-- extra files
--------------

extra-source-files:
  -- cached intruder variants for DH and BP
  data/intruder_variants_dh.spthy
  data/intruder_variants_bp.spthy

  -- files for the web-frontend
  data/img/*.ico
  data/img/*.gif
  data/img/*.png
  data/js/*.js
  data/css/*.css
  data/css/smoothness/*.css
  data/css/smoothness/images/*.png


-------------------------
-- repository information
-------------------------

source-repository head
  type:     git
  location: https://github.com/tamarin-prover/tamarin-prover.git

--------------
-- build flags
--------------

flag threaded
    default: True
    manual: False
    description: Build with support for multithreaded execution

flag test-coverage
    default: True
    manual: True
    description: Build with test coverage support

flag build-tests
    default: False
    manual: True
    description: Build unit test driver


----------------------
-- executables stanzas
----------------------

executable tamarin-prover
    default-language: Haskell2010

    if flag(threaded)
        ghc-options:   -threaded -eventlog 
    
    -- -XFlexibleInstances

    ghc-options:       -Wall -fwarn-tabs -rtsopts -feager-blackholing
    ghc-prof-options:  -auto-all

    -- Parallelize by default. Only activated for GHC 7.4, as this flag was
    -- unstable in earlier -- versions; i.e., it resulted in command-line
    -- parsing errors.
    if impl(ghc >= 7.4) && flag(threaded)
        ghc-options:   -with-rtsopts=-N

    hs-source-dirs:    src
    main-is:           Main.hs

    build-depends:
        HUnit
      , base
      , binary
      , binary-orphans
      , blaze-builder
      , blaze-html
      , bytestring
      , cmdargs
      , conduit
      , containers
      , deepseq
      , directory
      , fclabels
      , file-embed
      , filepath
      , gitrev
      , http-types
      , lifted-base
      , monad-unlift
      , mtl
      , parsec
      , process
      , resourcet
      , safe
      , shakespeare
      , template-haskell
      , text
      , threads
      , time
      , wai
      , warp
      , yesod-core
      , yesod-static

<<<<<<< HEAD
      , tamarin-prover-utils  == 1.5.0
      , tamarin-prover-term   == 1.5.0
      , tamarin-prover-theory == 1.5.0
      , tamarin-prover-sapic == 1.5.0
=======
      , tamarin-prover-utils  == 1.5.1
      , tamarin-prover-term   == 1.5.1
      , tamarin-prover-theory == 1.5.1
>>>>>>> e0b4485c

    other-modules:
      Paths_tamarin_prover

      Main
      Main.Console
      Main.Environment
      Main.TheoryLoader
      Main.Utils
      Main.Mode.Batch
      Main.Mode.Interactive
      Main.Mode.Intruder
      Main.Mode.Test

      Web.Dispatch
      Web.Hamlet
      Web.Handler
      Web.Instances
      Web.Settings
      Web.Theory
      Web.Types

      Test.ParserTests
      
    other-extensions:
      TemplateHaskell


source-repository head
  type:     git
  location: https://github.com/tamarin-prover/tamarin-prover.git<|MERGE_RESOLUTION|>--- conflicted
+++ resolved
@@ -157,16 +157,10 @@
       , yesod-core
       , yesod-static
 
-<<<<<<< HEAD
-      , tamarin-prover-utils  == 1.5.0
-      , tamarin-prover-term   == 1.5.0
-      , tamarin-prover-theory == 1.5.0
-      , tamarin-prover-sapic == 1.5.0
-=======
       , tamarin-prover-utils  == 1.5.1
       , tamarin-prover-term   == 1.5.1
       , tamarin-prover-theory == 1.5.1
->>>>>>> e0b4485c
+      , tamarin-prover-sapic == 1.5.1
 
     other-modules:
       Paths_tamarin_prover
