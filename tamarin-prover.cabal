--- conflicted
+++ resolved
@@ -155,19 +155,11 @@
       , warp
       , yesod-core
       , yesod-static
-<<<<<<< HEAD
-      , tamarin-prover-utils  == 1.7.0
-      , tamarin-prover-term   == 1.7.0
-      , tamarin-prover-theory == 1.7.0
-      , tamarin-prover-sapic == 1.7.0
-      , tamarin-prover-export == 1.7.0
-=======
-
       , tamarin-prover-utils  == 1.7.1
       , tamarin-prover-term   == 1.7.1
       , tamarin-prover-theory == 1.7.1
       , tamarin-prover-sapic == 1.7.1
->>>>>>> 98058d7d
+      , tamarin-prover-export == 1.7.1
 
     other-modules:
       Paths_tamarin_prover
