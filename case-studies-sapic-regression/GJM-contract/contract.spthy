theory Contract
begin

functions: rep/2 [private], check_rep/2, get_rep/1
equations: check_rep(rep(m,loc),loc)=m, get_rep(rep(m,loc))=m
section{* GM Protocol for Contract signing *}

builtins: signing

functions: pcs/3, checkpcs/5, convertpcs/2, check_getmsg/2, fakepcs/4

equations: check_getmsg(sign(xm, xsk), pk(xsk))=xm,checkpcs(xc, pk(xsk), ypk, zpk, pcs(sign(xc, xsk), ypk, zpk))=true(),convertpcs(zsk, pcs(sign(xc, xsk), ypk, pk(zsk)))=sign(xc, xsk),checkpcs(xc, xpk, pk(ysk), zpk, fakepcs(xpk, ysk, zpk, xc))=true()

heuristic: p /* heuristic for SAPIC */

rule Init_: // [process=top-level] Init 
 [] --[Init()]-> [State_()]

rule Rep_0_: // [process=top-level] Rep, 0 
 [State_()] --[]-> [!Semistate_1()]

<<<<<<< HEAD
rule out_pkskT_11: //out pk(skT) 
 [ State_11(skT)] --[]-> [State_111(skT), Out(pk(skT))]

rule Par_111: //Par 
 [ State_111(skT)] --[]-> [State_1111(skT), State_1112(skT)]
=======
rule Rep_1_: // [process=top-level] Rep, 1 
 [!Semistate_1()] --[]-> [State_1()]

rule new_skT_1: // [process=top-level] new skT 
 [State_1(), Fr(skT)] --[]-> [State_11(skT)]
>>>>>>> 8958a6e3

rule out_pkskT_11: // [process=top-level] out pk(skT) 
 [State_11(skT)] --[]-> [State_111(skT), Out(pk(skT))]

rule Par_111: // [process=top-level] Par 
 [State_111(skT)] --[]-> [State_1111(skT), State_1112(skT)]

rule Par_1111: // [process=top-level] Par 
 [State_1111(skT)] --[]-> [State_11111(skT), State_11112(skT)]

<<<<<<< HEAD
rule Rep_0_1111111: //Rep, 0 
 [ State_1111111(skT)] --[]-> [!Semistate_11111111(skT)]

rule Rep_1_1111111: //Rep, 1 
 [ !Semistate_11111111(skT)] --[]-> [State_11111111(skT)]

rule in_abort_ct_pk1_pk2_ysig__11111111: //in <'abort', <ct, pk1, pk2, ysig>> 
 [ State_11111111(skT), In(<'abort', <ct, pk1, pk2, ysig>>)] --[]-> [State_111111111(ct, pk1, pk2, skT, ysig)]

rule if_eqcheck_getmsgysig_pk1_ct_pk1_pk2__0_111111111: //if eq(check_getmsg(ysig, pk1), <ct, pk1, pk2>), 0 
 [ State_111111111(ct, pk1, pk2, skT, ysig)] --[Pred_eq(check_getmsg(ysig, pk1), <ct, pk1, pk2>)]-> [State_1111111111(ct, pk1, pk2, skT, ysig)]

rule if_eqcheck_getmsgysig_pk1_ct_pk1_pk2__1_111111111: //if eq(check_getmsg(ysig, pk1), <ct, pk1, pk2>), 1 
 [ State_111111111(ct, pk1, pk2, skT, ysig)] --[Pred_not_eq(check_getmsg(ysig, pk1), <ct, pk1, pk2>)]-> [State_1111111112(ct, pk1, pk2, skT, ysig)]

rule lock_ct_1111111111: //lock ct 
 [ State_1111111111(ct, pk1, pk2, skT, ysig), Fr(~lock7)] --[Lock(~lock7, ct)]-> [State_11111111111(~lock7, ct, pk1, pk2, skT, ysig)]

rule lookup_ct_as_state_0_11111111111: //lookup ct as state, 0 
 [ State_11111111111(~lock7, ct, pk1, pk2, skT, ysig)] --[IsIn(ct, state)]-> [State_111111111111(~lock7, ct, pk1, pk2, skT, state, ysig)]

rule lookup_ct_as_state_1_11111111111: //lookup ct as state, 1 
 [ State_11111111111(~lock7, ct, pk1, pk2, skT, ysig)] --[IsNotSet(ct)]-> [State_111111111112(~lock7, ct, pk1, pk2, skT, ysig)]

rule unlock_ct_111111111111: //unlock ct 
 [ State_111111111111(~lock7, ct, pk1, pk2, skT, state, ysig)] --[Unlock(~lock7, ct)]-> [State_1111111111111(~lock7, ct, pk1, pk2, skT, state, ysig)]

rule Zero_1111111111111: //Zero 
 [ State_1111111111111(~lock7, ct, pk1, pk2, skT, state, ysig)] --[]-> []

rule insert_ct_aborted__111111111112: //insert ct,'aborted' 
 [ State_111111111112(~lock7, ct, pk1, pk2, skT, ysig)] --[Insert(ct, 'aborted')]-> [State_1111111111121(~lock7, ct, pk1, pk2, skT, ysig)]

rule event_Abort1ct_1111111111121: //event Abort1(ct) 
 [ State_1111111111121(~lock7, ct, pk1, pk2, skT, ysig)] --[Event(), Abort1(ct)]-> [State_11111111111211(~lock7, ct, pk1, pk2, skT, ysig)]

rule unlock_ct_11111111111211: //unlock ct 
 [ State_11111111111211(~lock7, ct, pk1, pk2, skT, ysig)] --[Unlock(~lock7, ct)]-> [State_111111111112111(~lock7, ct, pk1, pk2, skT, ysig)]

rule out_sign_ct_pk1_pk2_ysig_skT_111111111112111: //out sign(<<ct, pk1, pk2>, ysig>, skT) 
 [ State_111111111112111(~lock7, ct, pk1, pk2, skT, ysig)] --[]-> [State_1111111111121111(~lock7, ct, pk1, pk2, skT, ysig), Out(sign(<<ct, pk1, pk2>, ysig>, skT))]

rule Zero_1111111111121111: //Zero 
 [ State_1111111111121111(~lock7, ct, pk1, pk2, skT, ysig)] --[]-> []

rule Zero_1111111112: //Zero 
 [ State_1111111112(ct, pk1, pk2, skT, ysig)] --[]-> []

rule Rep_0_1111112: //Rep, 0 
 [ State_1111112(skT)] --[]-> [!Semistate_11111121(skT)]

rule Rep_1_1111112: //Rep, 1 
 [ !Semistate_11111121(skT)] --[]-> [State_11111121(skT)]

rule in_resolve2_ct_pk1_pk2_ypcs1_ysig2__11111121: //in <'resolve2', <ct, pk1, pk2, ypcs1, ysig2>> 
 [ State_11111121(skT), In(<'resolve2', <ct, pk1, pk2, ypcs1, ysig2>>)] --[]-> [State_111111211(ct, pk1, pk2, skT, ypcs1, ysig2)]

rule if_eqcheck_getmsgysig2_pk2_ct_0_111111211: //if eq(check_getmsg(ysig2, pk2), ct), 0 
 [ State_111111211(ct, pk1, pk2, skT, ypcs1, ysig2)] --[Pred_eq(check_getmsg(ysig2, pk2), ct)]-> [State_1111112111(ct, pk1, pk2, skT, ypcs1, ysig2)]

rule if_eqcheck_getmsgysig2_pk2_ct_1_111111211: //if eq(check_getmsg(ysig2, pk2), ct), 1 
 [ State_111111211(ct, pk1, pk2, skT, ypcs1, ysig2)] --[Pred_not_eq(check_getmsg(ysig2, pk2), ct)]-> [State_1111112112(ct, pk1, pk2, skT, ypcs1, ysig2)]

rule if_eqcheck_getmsgconvertpcsskT_ypcs1_pk1_ct_0_1111112111: //if eq(check_getmsg(convertpcs(skT, ypcs1), pk1), ct), 0 
 [ State_1111112111(ct, pk1, pk2, skT, ypcs1, ysig2)] --[Pred_eq(check_getmsg(convertpcs(skT, ypcs1), pk1), ct)]-> [State_11111121111(ct, pk1, pk2, skT, ypcs1, ysig2)]

rule if_eqcheck_getmsgconvertpcsskT_ypcs1_pk1_ct_1_1111112111: //if eq(check_getmsg(convertpcs(skT, ypcs1), pk1), ct), 1 
 [ State_1111112111(ct, pk1, pk2, skT, ypcs1, ysig2)] --[Pred_not_eq(check_getmsg(convertpcs(skT, ypcs1), pk1), ct)]-> [State_11111121112(ct, pk1, pk2, skT, ypcs1, ysig2)]

rule if_eqcheckpcsct_pk1_pk2_pkskT_ypcs1_true_0_11111121111: //if eq(checkpcs(ct, pk1, pk2, pk(skT), ypcs1), true()), 0 
 [ State_11111121111(ct, pk1, pk2, skT, ypcs1, ysig2)] --[Pred_eq(checkpcs(ct, pk1, pk2, pk(skT), ypcs1), true())]-> [State_111111211111(ct, pk1, pk2, skT, ypcs1, ysig2)]

rule if_eqcheckpcsct_pk1_pk2_pkskT_ypcs1_true_1_11111121111: //if eq(checkpcs(ct, pk1, pk2, pk(skT), ypcs1), true()), 1 
 [ State_11111121111(ct, pk1, pk2, skT, ypcs1, ysig2)] --[Pred_not_eq(checkpcs(ct, pk1, pk2, pk(skT), ypcs1), true())]-> [State_111111211112(ct, pk1, pk2, skT, ypcs1, ysig2)]

rule lock_ct_111111211111: //lock ct 
 [ State_111111211111(ct, pk1, pk2, skT, ypcs1, ysig2), Fr(~lock7)] --[Lock(~lock7, ct)]-> [State_1111112111111(~lock7, ct, pk1, pk2, skT, ypcs1, ysig2)]

rule lookup_ct_as_status_0_1111112111111: //lookup ct as status, 0 
 [ State_1111112111111(~lock7, ct, pk1, pk2, skT, ypcs1, ysig2)] --[IsIn(ct, status)]-> [State_11111121111111(~lock7, ct, pk1, pk2, skT, status, ypcs1, ysig2)]

rule lookup_ct_as_status_1_1111112111111: //lookup ct as status, 1 
 [ State_1111112111111(~lock7, ct, pk1, pk2, skT, ypcs1, ysig2)] --[IsNotSet(ct)]-> [State_11111121111112(~lock7, ct, pk1, pk2, skT, ypcs1, ysig2)]

rule unlock_ct_11111121111111: //unlock ct 
 [ State_11111121111111(~lock7, ct, pk1, pk2, skT, status, ypcs1, ysig2)] --[Unlock(~lock7, ct)]-> [State_111111211111111(~lock7, ct, pk1, pk2, skT, status, ypcs1, ysig2)]

rule Zero_111111211111111: //Zero 
 [ State_111111211111111(~lock7, ct, pk1, pk2, skT, status, ypcs1, ysig2)] --[]-> []

rule insert_ct_resolved2__11111121111112: //insert ct,'resolved2' 
 [ State_11111121111112(~lock7, ct, pk1, pk2, skT, ypcs1, ysig2)] --[Insert(ct, 'resolved2')]-> [State_111111211111121(~lock7, ct, pk1, pk2, skT, ypcs1, ysig2)]

rule event_Resolve2ct_111111211111121: //event Resolve2(ct) 
 [ State_111111211111121(~lock7, ct, pk1, pk2, skT, ypcs1, ysig2)] --[Event(), Resolve2(ct)]-> [State_1111112111111211(~lock7, ct, pk1, pk2, skT, ypcs1, ysig2)]

rule unlock_ct_1111112111111211: //unlock ct 
 [ State_1111112111111211(~lock7, ct, pk1, pk2, skT, ypcs1, ysig2)] --[Unlock(~lock7, ct)]-> [State_11111121111112111(~lock7, ct, pk1, pk2, skT, ypcs1, ysig2)]

rule out_sign_convertpcsskT_ypcs1_ysig2_skT_11111121111112111: //out sign(<convertpcs(skT, ypcs1), ysig2>, skT) 
 [ State_11111121111112111(~lock7, ct, pk1, pk2, skT, ypcs1, ysig2)] --[]-> [State_111111211111121111(~lock7, ct, pk1, pk2, skT, ypcs1, ysig2), Out(sign(<convertpcs(skT, ypcs1), ysig2>, skT))]

rule Zero_111111211111121111: //Zero 
 [ State_111111211111121111(~lock7, ct, pk1, pk2, skT, ypcs1, ysig2)] --[]-> []

rule Zero_111111211112: //Zero 
 [ State_111111211112(ct, pk1, pk2, skT, ypcs1, ysig2)] --[]-> []

rule Zero_11111121112: //Zero 
 [ State_11111121112(ct, pk1, pk2, skT, ypcs1, ysig2)] --[]-> []

rule Zero_1111112112: //Zero 
 [ State_1111112112(ct, pk1, pk2, skT, ypcs1, ysig2)] --[]-> []

rule Rep_0_111112: //Rep, 0 
 [ State_111112(skT)] --[]-> [!Semistate_1111121(skT)]

rule Rep_1_111112: //Rep, 1 
 [ !Semistate_1111121(skT)] --[]-> [State_1111121(skT)]

rule in_resolve1_ct_pk1_pk2_ysig1_ypcs2__1111121: //in <'resolve1', <ct, pk1, pk2, ysig1, ypcs2>> 
 [ State_1111121(skT), In(<'resolve1', <ct, pk1, pk2, ysig1, ypcs2>>)] --[]-> [State_11111211(ct, pk1, pk2, skT, ypcs2, ysig1)]

rule if_eqcheck_getmsgysig1_pk1_ct_0_11111211: //if eq(check_getmsg(ysig1, pk1), ct), 0 
 [ State_11111211(ct, pk1, pk2, skT, ypcs2, ysig1)] --[Pred_eq(check_getmsg(ysig1, pk1), ct)]-> [State_111112111(ct, pk1, pk2, skT, ypcs2, ysig1)]

rule if_eqcheck_getmsgysig1_pk1_ct_1_11111211: //if eq(check_getmsg(ysig1, pk1), ct), 1 
 [ State_11111211(ct, pk1, pk2, skT, ypcs2, ysig1)] --[Pred_not_eq(check_getmsg(ysig1, pk1), ct)]-> [State_111112112(ct, pk1, pk2, skT, ypcs2, ysig1)]

rule if_eqcheck_getmsgconvertpcsskT_ypcs2_pk2_ct_0_111112111: //if eq(check_getmsg(convertpcs(skT, ypcs2), pk2), ct), 0 
 [ State_111112111(ct, pk1, pk2, skT, ypcs2, ysig1)] --[Pred_eq(check_getmsg(convertpcs(skT, ypcs2), pk2), ct)]-> [State_1111121111(ct, pk1, pk2, skT, ypcs2, ysig1)]

rule if_eqcheck_getmsgconvertpcsskT_ypcs2_pk2_ct_1_111112111: //if eq(check_getmsg(convertpcs(skT, ypcs2), pk2), ct), 1 
 [ State_111112111(ct, pk1, pk2, skT, ypcs2, ysig1)] --[Pred_not_eq(check_getmsg(convertpcs(skT, ypcs2), pk2), ct)]-> [State_1111121112(ct, pk1, pk2, skT, ypcs2, ysig1)]

rule if_eqcheckpcsct_pk2_pk1_pkskT_ypcs2_true_0_1111121111: //if eq(checkpcs(ct, pk2, pk1, pk(skT), ypcs2), true()), 0 
 [ State_1111121111(ct, pk1, pk2, skT, ypcs2, ysig1)] --[Pred_eq(checkpcs(ct, pk2, pk1, pk(skT), ypcs2), true())]-> [State_11111211111(ct, pk1, pk2, skT, ypcs2, ysig1)]

rule if_eqcheckpcsct_pk2_pk1_pkskT_ypcs2_true_1_1111121111: //if eq(checkpcs(ct, pk2, pk1, pk(skT), ypcs2), true()), 1 
 [ State_1111121111(ct, pk1, pk2, skT, ypcs2, ysig1)] --[Pred_not_eq(checkpcs(ct, pk2, pk1, pk(skT), ypcs2), true())]-> [State_11111211112(ct, pk1, pk2, skT, ypcs2, ysig1)]

rule lock_ct_11111211111: //lock ct 
 [ State_11111211111(ct, pk1, pk2, skT, ypcs2, ysig1), Fr(~lock7)] --[Lock(~lock7, ct)]-> [State_111112111111(~lock7, ct, pk1, pk2, skT, ypcs2, ysig1)]

rule lookup_ct_as_status_0_111112111111: //lookup ct as status, 0 
 [ State_111112111111(~lock7, ct, pk1, pk2, skT, ypcs2, ysig1)] --[IsIn(ct, status)]-> [State_1111121111111(~lock7, ct, pk1, pk2, skT, status, ypcs2, ysig1)]

rule lookup_ct_as_status_1_111112111111: //lookup ct as status, 1 
 [ State_111112111111(~lock7, ct, pk1, pk2, skT, ypcs2, ysig1)] --[IsNotSet(ct)]-> [State_1111121111112(~lock7, ct, pk1, pk2, skT, ypcs2, ysig1)]

rule unlock_ct_1111121111111: //unlock ct 
 [ State_1111121111111(~lock7, ct, pk1, pk2, skT, status, ypcs2, ysig1)] --[Unlock(~lock7, ct)]-> [State_11111211111111(~lock7, ct, pk1, pk2, skT, status, ypcs2, ysig1)]

rule Zero_11111211111111: //Zero 
 [ State_11111211111111(~lock7, ct, pk1, pk2, skT, status, ypcs2, ysig1)] --[]-> []

rule insert_ct_resolved1__1111121111112: //insert ct,'resolved1' 
 [ State_1111121111112(~lock7, ct, pk1, pk2, skT, ypcs2, ysig1)] --[Insert(ct, 'resolved1')]-> [State_11111211111121(~lock7, ct, pk1, pk2, skT, ypcs2, ysig1)]

rule event_Resolve1ct_11111211111121: //event Resolve1(ct) 
 [ State_11111211111121(~lock7, ct, pk1, pk2, skT, ypcs2, ysig1)] --[Event(), Resolve1(ct)]-> [State_111112111111211(~lock7, ct, pk1, pk2, skT, ypcs2, ysig1)]

rule unlock_ct_111112111111211: //unlock ct 
 [ State_111112111111211(~lock7, ct, pk1, pk2, skT, ypcs2, ysig1)] --[Unlock(~lock7, ct)]-> [State_1111121111112111(~lock7, ct, pk1, pk2, skT, ypcs2, ysig1)]

rule out_sign_ysig1_convertpcsskT_ypcs2_skT_1111121111112111: //out sign(<ysig1, convertpcs(skT, ypcs2)>, skT) 
 [ State_1111121111112111(~lock7, ct, pk1, pk2, skT, ypcs2, ysig1)] --[]-> [State_11111211111121111(~lock7, ct, pk1, pk2, skT, ypcs2, ysig1), Out(sign(<ysig1, convertpcs(skT, ypcs2)>, skT))]

rule Zero_11111211111121111: //Zero 
 [ State_11111211111121111(~lock7, ct, pk1, pk2, skT, ypcs2, ysig1)] --[]-> []

rule Zero_11111211112: //Zero 
 [ State_11111211112(ct, pk1, pk2, skT, ypcs2, ysig1)] --[]-> []

rule Zero_1111121112: //Zero 
 [ State_1111121112(ct, pk1, pk2, skT, ypcs2, ysig1)] --[]-> []

rule Zero_111112112: //Zero 
 [ State_111112112(ct, pk1, pk2, skT, ypcs2, ysig1)] --[]-> []

rule Rep_0_11112: //Rep, 0 
 [ State_11112(skT)] --[]-> [!Semistate_111121(skT)]

rule Rep_1_11112: //Rep, 1 
 [ !Semistate_111121(skT)] --[]-> [State_111121(skT)]

rule in_sign_ct_pksk1_pk2_sign_ct_pksk1_pk2_sk1_skT_111121: //in sign(<<ct, pk(sk1), pk2>, sign(<ct, pk(sk1), pk2>, sk1)>, skT) 
 [ State_111121(skT), In(sign(<<ct, pk(sk1), pk2>, sign(<ct, pk(sk1), pk2>, sk1)>, skT))] --[]-> [State_1111211(ct, pk2, sk1, skT)]

rule event_AbortCertct_1111211: //event AbortCert(ct) 
 [ State_1111211(ct, pk2, sk1, skT)] --[Event(), AbortCert(ct)]-> [State_11112111(ct, pk2, sk1, skT)]

rule Zero_11112111: //Zero 
 [ State_11112111(ct, pk2, sk1, skT)] --[]-> []

rule Rep_0_1112: //Rep, 0 
 [ State_1112(skT)] --[]-> [!Semistate_11121(skT)]

rule Rep_1_1112: //Rep, 1 
 [ !Semistate_11121(skT)] --[]-> [State_11121(skT)]

rule in_sign_signct_sk1_signct_sk2_skT_11121: //in sign(<sign(ct, sk1), sign(ct, sk2)>, skT) 
 [ State_11121(skT), In(sign(<sign(ct, sk1), sign(ct, sk2)>, skT))] --[]-> [State_111211(ct, sk1, sk2, skT)]

rule event_ResolveCertct_111211: //event ResolveCert(ct) 
 [ State_111211(ct, sk1, sk2, skT)] --[Event(), ResolveCert(ct)]-> [State_1112111(ct, sk1, sk2, skT)]

rule Zero_1112111: //Zero 
 [ State_1112111(ct, sk1, sk2, skT)] --[]-> []
=======
rule Par_11111: // [process=top-level] Par 
 [State_11111(skT)] --[]-> [State_111111(skT), State_111112(skT)]

rule Par_111111: // [process=top-level] Par 
 [State_111111(skT)] --[]-> [State_1111111(skT), State_1111112(skT)]

rule Rep_0_1111111: // [process=top-level] Rep, 0 
 [State_1111111(skT)] --[]-> [!Semistate_11111111(skT)]

rule Rep_1_1111111: // [process=top-level] Rep, 1 
 [!Semistate_11111111(skT)] --[]-> [State_11111111(skT)]

rule in_abort_ct_pk1_pk2_ysig__11111111 [color=#569DC0]: // [process=Abort1] in <'abort', <ct, pk1, pk2, ysig>> 
 [State_11111111(skT), In(<'abort', <ct, pk1, pk2, ysig>>)] --[]-> [State_111111111(ct, pk1, pk2, skT, ysig)]

rule if_eqcheck_getmsgysig_pk1_ct_pk1_pk2__0_111111111 [color=#569DC0]: // [process=Abort1] if eq(check_getmsg(ysig, pk1), <ct, pk1, pk2>), 0 
 [State_111111111(ct, pk1, pk2, skT, ysig)] --[Pred_eq(check_getmsg(ysig, pk1), <ct, pk1, pk2>)]-> [State_1111111111(ct, pk1, pk2, skT, ysig)]

rule if_eqcheck_getmsgysig_pk1_ct_pk1_pk2__1_111111111 [color=#569DC0]: // [process=Abort1] if eq(check_getmsg(ysig, pk1), <ct, pk1, pk2>), 1 
 [State_111111111(ct, pk1, pk2, skT, ysig)] --[Pred_not_eq(check_getmsg(ysig, pk1), <ct, pk1, pk2>)]-> [State_1111111112(ct, pk1, pk2, skT, ysig)]

rule lock_ct_1111111111 [color=#569DC0]: // [process=Abort1] lock ct 
 [State_1111111111(ct, pk1, pk2, skT, ysig), Fr(~lock7)] --[Lock($7, ~lock7, ct), Lock_7($7, ~lock7, ct)]-> [State_11111111111(~lock7, ct, pk1, pk2, skT, ysig)]

rule lookup_ct_as_state_0_11111111111 [color=#569DC0]: // [process=Abort1] lookup ct as state, 0 
 [State_11111111111(~lock7, ct, pk1, pk2, skT, ysig)] --[IsIn(ct, state)]-> [State_111111111111(~lock7, ct, pk1, pk2, skT, state, ysig)]

rule lookup_ct_as_state_1_11111111111 [color=#569DC0]: // [process=Abort1] lookup ct as state, 1 
 [State_11111111111(~lock7, ct, pk1, pk2, skT, ysig)] --[IsNotSet(ct)]-> [State_111111111112(~lock7, ct, pk1, pk2, skT, ysig)]

rule unlock_ct_111111111111 [color=#569DC0]: // [process=Abort1] unlock ct 
 [State_111111111111(~lock7, ct, pk1, pk2, skT, state, ysig)] --[Unlock($7, ~lock7, ct), Unlock_7($7, ~lock7, ct)]-> [State_1111111111111(~lock7, ct, pk1, pk2, skT, state, ysig)]

rule Zero_1111111111111 [color=#569DC0]: // [process=Abort1] Zero 
 [State_1111111111111(~lock7, ct, pk1, pk2, skT, state, ysig)] --[]-> []

rule insert_ct_aborted__111111111112 [color=#569DC0]: // [process=Abort1] insert ct,'aborted' 
 [State_111111111112(~lock7, ct, pk1, pk2, skT, ysig)] --[Insert(ct, 'aborted')]-> [State_1111111111121(~lock7, ct, pk1, pk2, skT, ysig)]

rule event_Abort1ct_1111111111121 [color=#569DC0]: // [process=Abort1] event Abort1(ct) 
 [State_1111111111121(~lock7, ct, pk1, pk2, skT, ysig)] --[Event(), Abort1(ct)]-> [State_11111111111211(~lock7, ct, pk1, pk2, skT, ysig)]

rule unlock_ct_11111111111211 [color=#569DC0]: // [process=Abort1] unlock ct 
 [State_11111111111211(~lock7, ct, pk1, pk2, skT, ysig)] --[Unlock($7, ~lock7, ct), Unlock_7($7, ~lock7, ct)]-> [State_111111111112111(~lock7, ct, pk1, pk2, skT, ysig)]

rule out_sign_ct_pk1_pk2_ysig_skT_111111111112111 [color=#569DC0]: // [process=Abort1] out sign(<<ct, pk1, pk2>, ysig>, skT) 
 [State_111111111112111(~lock7, ct, pk1, pk2, skT, ysig)] --[]-> [State_1111111111121111(~lock7, ct, pk1, pk2, skT, ysig), Out(sign(<<ct, pk1, pk2>, ysig>, skT))]

rule Zero_1111111111121111 [color=#569DC0]: // [process=Abort1] Zero 
 [State_1111111111121111(~lock7, ct, pk1, pk2, skT, ysig)] --[]-> []

rule Zero_1111111112 [color=#569DC0]: // [process=Abort1] Zero 
 [State_1111111112(ct, pk1, pk2, skT, ysig)] --[]-> []

rule Rep_0_1111112: // [process=top-level] Rep, 0 
 [State_1111112(skT)] --[]-> [!Semistate_11111121(skT)]

rule Rep_1_1111112: // [process=top-level] Rep, 1 
 [!Semistate_11111121(skT)] --[]-> [State_11111121(skT)]

rule in_resolve2_ct_pk1_pk2_ypcs1_ysig2__11111121 [color=#2CD719]: // [process=Resolve2] in <'resolve2', <ct, pk1, pk2, ypcs1, ysig2>> 
 [State_11111121(skT), In(<'resolve2', <ct, pk1, pk2, ypcs1, ysig2>>)] --[]-> [State_111111211(ct, pk1, pk2, skT, ypcs1, ysig2)]

rule if_eqcheck_getmsgysig2_pk2_ct_0_111111211 [color=#2CD719]: // [process=Resolve2] if eq(check_getmsg(ysig2, pk2), ct), 0 
 [State_111111211(ct, pk1, pk2, skT, ypcs1, ysig2)] --[Pred_eq(check_getmsg(ysig2, pk2), ct)]-> [State_1111112111(ct, pk1, pk2, skT, ypcs1, ysig2)]

rule if_eqcheck_getmsgysig2_pk2_ct_1_111111211 [color=#2CD719]: // [process=Resolve2] if eq(check_getmsg(ysig2, pk2), ct), 1 
 [State_111111211(ct, pk1, pk2, skT, ypcs1, ysig2)] --[Pred_not_eq(check_getmsg(ysig2, pk2), ct)]-> [State_1111112112(ct, pk1, pk2, skT, ypcs1, ysig2)]

rule if_eqcheck_getmsgconvertpcsskT_ypcs1_pk1_ct_0_1111112111 [color=#2CD719]: // [process=Resolve2] if eq(check_getmsg(convertpcs(skT, ypcs1), pk1), ct), 0 
 [State_1111112111(ct, pk1, pk2, skT, ypcs1, ysig2)] --[Pred_eq(check_getmsg(convertpcs(skT, ypcs1), pk1), ct)]-> [State_11111121111(ct, pk1, pk2, skT, ypcs1, ysig2)]

rule if_eqcheck_getmsgconvertpcsskT_ypcs1_pk1_ct_1_1111112111 [color=#2CD719]: // [process=Resolve2] if eq(check_getmsg(convertpcs(skT, ypcs1), pk1), ct), 1 
 [State_1111112111(ct, pk1, pk2, skT, ypcs1, ysig2)] --[Pred_not_eq(check_getmsg(convertpcs(skT, ypcs1), pk1), ct)]-> [State_11111121112(ct, pk1, pk2, skT, ypcs1, ysig2)]

rule if_eqcheckpcsct_pk1_pk2_pkskT_ypcs1_true_0_11111121111 [color=#2CD719]: // [process=Resolve2] if eq(checkpcs(ct, pk1, pk2, pk(skT), ypcs1), true()), 0 
 [State_11111121111(ct, pk1, pk2, skT, ypcs1, ysig2)] --[Pred_eq(checkpcs(ct, pk1, pk2, pk(skT), ypcs1), true())]-> [State_111111211111(ct, pk1, pk2, skT, ypcs1, ysig2)]

rule if_eqcheckpcsct_pk1_pk2_pkskT_ypcs1_true_1_11111121111 [color=#2CD719]: // [process=Resolve2] if eq(checkpcs(ct, pk1, pk2, pk(skT), ypcs1), true()), 1 
 [State_11111121111(ct, pk1, pk2, skT, ypcs1, ysig2)] --[Pred_not_eq(checkpcs(ct, pk1, pk2, pk(skT), ypcs1), true())]-> [State_111111211112(ct, pk1, pk2, skT, ypcs1, ysig2)]

rule lock_ct_111111211111 [color=#2CD719]: // [process=Resolve2] lock ct 
 [State_111111211111(ct, pk1, pk2, skT, ypcs1, ysig2), Fr(~lock7)] --[Lock($7, ~lock7, ct), Lock_7($7, ~lock7, ct)]-> [State_1111112111111(~lock7, ct, pk1, pk2, skT, ypcs1, ysig2)]

rule lookup_ct_as_status_0_1111112111111 [color=#2CD719]: // [process=Resolve2] lookup ct as status, 0 
 [State_1111112111111(~lock7, ct, pk1, pk2, skT, ypcs1, ysig2)] --[IsIn(ct, status)]-> [State_11111121111111(~lock7, ct, pk1, pk2, skT, status, ypcs1, ysig2)]

rule lookup_ct_as_status_1_1111112111111 [color=#2CD719]: // [process=Resolve2] lookup ct as status, 1 
 [State_1111112111111(~lock7, ct, pk1, pk2, skT, ypcs1, ysig2)] --[IsNotSet(ct)]-> [State_11111121111112(~lock7, ct, pk1, pk2, skT, ypcs1, ysig2)]

rule unlock_ct_11111121111111 [color=#2CD719]: // [process=Resolve2] unlock ct 
 [State_11111121111111(~lock7, ct, pk1, pk2, skT, status, ypcs1, ysig2)] --[Unlock($7, ~lock7, ct), Unlock_7($7, ~lock7, ct)]-> [State_111111211111111(~lock7, ct, pk1, pk2, skT, status, ypcs1, ysig2)]

rule Zero_111111211111111 [color=#2CD719]: // [process=Resolve2] Zero 
 [State_111111211111111(~lock7, ct, pk1, pk2, skT, status, ypcs1, ysig2)] --[]-> []

rule insert_ct_resolved2__11111121111112 [color=#2CD719]: // [process=Resolve2] insert ct,'resolved2' 
 [State_11111121111112(~lock7, ct, pk1, pk2, skT, ypcs1, ysig2)] --[Insert(ct, 'resolved2')]-> [State_111111211111121(~lock7, ct, pk1, pk2, skT, ypcs1, ysig2)]

rule event_Resolve2ct_111111211111121 [color=#2CD719]: // [process=Resolve2] event Resolve2(ct) 
 [State_111111211111121(~lock7, ct, pk1, pk2, skT, ypcs1, ysig2)] --[Event(), Resolve2(ct)]-> [State_1111112111111211(~lock7, ct, pk1, pk2, skT, ypcs1, ysig2)]

rule unlock_ct_1111112111111211 [color=#2CD719]: // [process=Resolve2] unlock ct 
 [State_1111112111111211(~lock7, ct, pk1, pk2, skT, ypcs1, ysig2)] --[Unlock($7, ~lock7, ct), Unlock_7($7, ~lock7, ct)]-> [State_11111121111112111(~lock7, ct, pk1, pk2, skT, ypcs1, ysig2)]

rule out_sign_convertpcsskT_ypcs1_ysig2_skT_11111121111112111 [color=#2CD719]: // [process=Resolve2] out sign(<convertpcs(skT, ypcs1), ysig2>, skT) 
 [State_11111121111112111(~lock7, ct, pk1, pk2, skT, ypcs1, ysig2)] --[]-> [State_111111211111121111(~lock7, ct, pk1, pk2, skT, ypcs1, ysig2), Out(sign(<convertpcs(skT, ypcs1), ysig2>, skT))]

rule Zero_111111211111121111 [color=#2CD719]: // [process=Resolve2] Zero 
 [State_111111211111121111(~lock7, ct, pk1, pk2, skT, ypcs1, ysig2)] --[]-> []

rule Zero_111111211112 [color=#2CD719]: // [process=Resolve2] Zero 
 [State_111111211112(ct, pk1, pk2, skT, ypcs1, ysig2)] --[]-> []

rule Zero_11111121112 [color=#2CD719]: // [process=Resolve2] Zero 
 [State_11111121112(ct, pk1, pk2, skT, ypcs1, ysig2)] --[]-> []

rule Zero_1111112112 [color=#2CD719]: // [process=Resolve2] Zero 
 [State_1111112112(ct, pk1, pk2, skT, ypcs1, ysig2)] --[]-> []

rule Rep_0_111112: // [process=top-level] Rep, 0 
 [State_111112(skT)] --[]-> [!Semistate_1111121(skT)]

rule Rep_1_111112: // [process=top-level] Rep, 1 
 [!Semistate_1111121(skT)] --[]-> [State_1111121(skT)]

rule in_resolve1_ct_pk1_pk2_ysig1_ypcs2__1111121 [color=#11EC28]: // [process=Resolve1] in <'resolve1', <ct, pk1, pk2, ysig1, ypcs2>> 
 [State_1111121(skT), In(<'resolve1', <ct, pk1, pk2, ysig1, ypcs2>>)] --[]-> [State_11111211(ct, pk1, pk2, skT, ypcs2, ysig1)]

rule if_eqcheck_getmsgysig1_pk1_ct_0_11111211 [color=#11EC28]: // [process=Resolve1] if eq(check_getmsg(ysig1, pk1), ct), 0 
 [State_11111211(ct, pk1, pk2, skT, ypcs2, ysig1)] --[Pred_eq(check_getmsg(ysig1, pk1), ct)]-> [State_111112111(ct, pk1, pk2, skT, ypcs2, ysig1)]

rule if_eqcheck_getmsgysig1_pk1_ct_1_11111211 [color=#11EC28]: // [process=Resolve1] if eq(check_getmsg(ysig1, pk1), ct), 1 
 [State_11111211(ct, pk1, pk2, skT, ypcs2, ysig1)] --[Pred_not_eq(check_getmsg(ysig1, pk1), ct)]-> [State_111112112(ct, pk1, pk2, skT, ypcs2, ysig1)]

rule if_eqcheck_getmsgconvertpcsskT_ypcs2_pk2_ct_0_111112111 [color=#11EC28]: // [process=Resolve1] if eq(check_getmsg(convertpcs(skT, ypcs2), pk2), ct), 0 
 [State_111112111(ct, pk1, pk2, skT, ypcs2, ysig1)] --[Pred_eq(check_getmsg(convertpcs(skT, ypcs2), pk2), ct)]-> [State_1111121111(ct, pk1, pk2, skT, ypcs2, ysig1)]

rule if_eqcheck_getmsgconvertpcsskT_ypcs2_pk2_ct_1_111112111 [color=#11EC28]: // [process=Resolve1] if eq(check_getmsg(convertpcs(skT, ypcs2), pk2), ct), 1 
 [State_111112111(ct, pk1, pk2, skT, ypcs2, ysig1)] --[Pred_not_eq(check_getmsg(convertpcs(skT, ypcs2), pk2), ct)]-> [State_1111121112(ct, pk1, pk2, skT, ypcs2, ysig1)]

rule if_eqcheckpcsct_pk2_pk1_pkskT_ypcs2_true_0_1111121111 [color=#11EC28]: // [process=Resolve1] if eq(checkpcs(ct, pk2, pk1, pk(skT), ypcs2), true()), 0 
 [State_1111121111(ct, pk1, pk2, skT, ypcs2, ysig1)] --[Pred_eq(checkpcs(ct, pk2, pk1, pk(skT), ypcs2), true())]-> [State_11111211111(ct, pk1, pk2, skT, ypcs2, ysig1)]

rule if_eqcheckpcsct_pk2_pk1_pkskT_ypcs2_true_1_1111121111 [color=#11EC28]: // [process=Resolve1] if eq(checkpcs(ct, pk2, pk1, pk(skT), ypcs2), true()), 1 
 [State_1111121111(ct, pk1, pk2, skT, ypcs2, ysig1)] --[Pred_not_eq(checkpcs(ct, pk2, pk1, pk(skT), ypcs2), true())]-> [State_11111211112(ct, pk1, pk2, skT, ypcs2, ysig1)]

rule lock_ct_11111211111 [color=#11EC28]: // [process=Resolve1] lock ct 
 [State_11111211111(ct, pk1, pk2, skT, ypcs2, ysig1), Fr(~lock7)] --[Lock($7, ~lock7, ct), Lock_7($7, ~lock7, ct)]-> [State_111112111111(~lock7, ct, pk1, pk2, skT, ypcs2, ysig1)]

rule lookup_ct_as_status_0_111112111111 [color=#11EC28]: // [process=Resolve1] lookup ct as status, 0 
 [State_111112111111(~lock7, ct, pk1, pk2, skT, ypcs2, ysig1)] --[IsIn(ct, status)]-> [State_1111121111111(~lock7, ct, pk1, pk2, skT, status, ypcs2, ysig1)]

rule lookup_ct_as_status_1_111112111111 [color=#11EC28]: // [process=Resolve1] lookup ct as status, 1 
 [State_111112111111(~lock7, ct, pk1, pk2, skT, ypcs2, ysig1)] --[IsNotSet(ct)]-> [State_1111121111112(~lock7, ct, pk1, pk2, skT, ypcs2, ysig1)]

rule unlock_ct_1111121111111 [color=#11EC28]: // [process=Resolve1] unlock ct 
 [State_1111121111111(~lock7, ct, pk1, pk2, skT, status, ypcs2, ysig1)] --[Unlock($7, ~lock7, ct), Unlock_7($7, ~lock7, ct)]-> [State_11111211111111(~lock7, ct, pk1, pk2, skT, status, ypcs2, ysig1)]

rule Zero_11111211111111 [color=#11EC28]: // [process=Resolve1] Zero 
 [State_11111211111111(~lock7, ct, pk1, pk2, skT, status, ypcs2, ysig1)] --[]-> []

rule insert_ct_resolved1__1111121111112 [color=#11EC28]: // [process=Resolve1] insert ct,'resolved1' 
 [State_1111121111112(~lock7, ct, pk1, pk2, skT, ypcs2, ysig1)] --[Insert(ct, 'resolved1')]-> [State_11111211111121(~lock7, ct, pk1, pk2, skT, ypcs2, ysig1)]

rule event_Resolve1ct_11111211111121 [color=#11EC28]: // [process=Resolve1] event Resolve1(ct) 
 [State_11111211111121(~lock7, ct, pk1, pk2, skT, ypcs2, ysig1)] --[Event(), Resolve1(ct)]-> [State_111112111111211(~lock7, ct, pk1, pk2, skT, ypcs2, ysig1)]

rule unlock_ct_111112111111211 [color=#11EC28]: // [process=Resolve1] unlock ct 
 [State_111112111111211(~lock7, ct, pk1, pk2, skT, ypcs2, ysig1)] --[Unlock($7, ~lock7, ct), Unlock_7($7, ~lock7, ct)]-> [State_1111121111112111(~lock7, ct, pk1, pk2, skT, ypcs2, ysig1)]

rule out_sign_ysig1_convertpcsskT_ypcs2_skT_1111121111112111 [color=#11EC28]: // [process=Resolve1] out sign(<ysig1, convertpcs(skT, ypcs2)>, skT) 
 [State_1111121111112111(~lock7, ct, pk1, pk2, skT, ypcs2, ysig1)] --[]-> [State_11111211111121111(~lock7, ct, pk1, pk2, skT, ypcs2, ysig1), Out(sign(<ysig1, convertpcs(skT, ypcs2)>, skT))]

rule Zero_11111211111121111 [color=#11EC28]: // [process=Resolve1] Zero 
 [State_11111211111121111(~lock7, ct, pk1, pk2, skT, ypcs2, ysig1)] --[]-> []

rule Zero_11111211112 [color=#11EC28]: // [process=Resolve1] Zero 
 [State_11111211112(ct, pk1, pk2, skT, ypcs2, ysig1)] --[]-> []

rule Zero_1111121112 [color=#11EC28]: // [process=Resolve1] Zero 
 [State_1111121112(ct, pk1, pk2, skT, ypcs2, ysig1)] --[]-> []

rule Zero_111112112 [color=#11EC28]: // [process=Resolve1] Zero 
 [State_111112112(ct, pk1, pk2, skT, ypcs2, ysig1)] --[]-> []

rule Rep_0_11112: // [process=top-level] Rep, 0 
 [State_11112(skT)] --[]-> [!Semistate_111121(skT)]

rule Rep_1_11112: // [process=top-level] Rep, 1 
 [!Semistate_111121(skT)] --[]-> [State_111121(skT)]

rule in_sign_ct_pksk1_pk2_sign_ct_pksk1_pk2_sk1_skT_111121 [color=#45D1E2]: // [process=WitnessAbort] in sign(<<ct, pk(sk1), pk2>, sign(<ct, pk(sk1), pk2>, sk1)>, skT) 
 [State_111121(skT), In(sign(<<ct, pk(sk1), pk2>, sign(<ct, pk(sk1), pk2>, sk1)>, skT))] --[]-> [State_1111211(ct, pk2, sk1, skT)]

rule event_AbortCertct_1111211 [color=#45D1E2]: // [process=WitnessAbort] event AbortCert(ct) 
 [State_1111211(ct, pk2, sk1, skT)] --[Event(), AbortCert(ct)]-> [State_11112111(ct, pk2, sk1, skT)]

rule Zero_11112111 [color=#45D1E2]: // [process=WitnessAbort] Zero 
 [State_11112111(ct, pk2, sk1, skT)] --[]-> []

rule Rep_0_1112: // [process=top-level] Rep, 0 
 [State_1112(skT)] --[]-> [!Semistate_11121(skT)]

rule Rep_1_1112: // [process=top-level] Rep, 1 
 [!Semistate_11121(skT)] --[]-> [State_11121(skT)]

rule in_sign_signct_sk1_signct_sk2_skT_11121 [color=#9F76CD]: // [process=WitnessResolved] in sign(<sign(ct, sk1), sign(ct, sk2)>, skT) 
 [State_11121(skT), In(sign(<sign(ct, sk1), sign(ct, sk2)>, skT))] --[]-> [State_111211(ct, sk1, sk2, skT)]

rule event_ResolveCertct_111211 [color=#9F76CD]: // [process=WitnessResolved] event ResolveCert(ct) 
 [State_111211(ct, sk1, sk2, skT)] --[Event(), ResolveCert(ct)]-> [State_1112111(ct, sk1, sk2, skT)]

rule Zero_1112111 [color=#9F76CD]: // [process=WitnessResolved] Zero 
 [State_1112111(ct, sk1, sk2, skT)] --[]-> []
>>>>>>> 8958a6e3

 restriction set_in:
"All x y #t3 . IsIn(x,y)@t3 ==>
        (Ex #t2 . Insert(x,y)@t2 & #t2<#t3 
                & ( All #t1 . Delete(x)@t1 ==> (#t1<#t2 |  #t3<#t1))
                & ( All #t1 yp . Insert(x,yp)@t1 ==> (#t1<#t2 | #t1=#t2 | #t3<#t1))
)"

restriction set_notin:
"All x #t3 . IsNotSet(x)@t3 ==> 
        (All #t1 y . Insert(x,y)@t1 ==>  #t3<#t1 )
  | ( Ex #t1 .   Delete(x)@t1 & #t1<#t3 
                &  (All #t2 y . Insert(x,y)@t2 & #t2<#t3 ==>  #t2<#t1))"


restriction predicate_eq:
"All #i a b. Pred_eq(a,b)@i ==> a = b"


restriction predicate_not_eq:
"All #i a b. Pred_not_eq(a,b)@i ==> not(a = b)"


restriction single_session: // for a single session
    "All #i #j. Init()@i & Init()@j ==> #i=#j"

 
 restriction locking_7: 
 "All p pp l x lp #t1 #t3 . Lock_7(p,l,x)@t1 & Lock(pp,lp,x)@t3 
         ==> 
         ( #t1<#t3 
                  & (Ex #t2. Unlock_7(p,l,x)@t2 & #t1<#t2 & #t2<#t3  
                  & (All #t0 pp  . Unlock(pp,l,x)@t0 ==> #t0=#t2) 
                  & (All pp lpp #t0 . Lock(pp,lpp,x)@t0 ==> #t0<#t1 | #t0=#t1 | #t2<#t0) 
                  & (All pp lpp #t0 . Unlock(pp,lpp,x)@t0 ==> #t0<#t1 | #t2<#t0 | #t2=#t0 ) 
                 )) 
         | #t3<#t1 | #t1=#t3 " 

 lemma aborted_and_resolved_exclusive :
"	not( Ex ct #i #j. AbortCert(ct) @ i & ResolveCert(ct) @ j )"

lemma aborted_contract_reachable : exists-trace
"	( Ex ct #i. AbortCert(ct) @ i ) & ( All ct1 ct2 #i1 #i2. Abort1(ct1) @ i1 & Abort1(ct2) @ i2 ==> #i1 = #i2 ) & ( All ct #i. Resolve1(ct) @ i ==> F ) & ( All ct #i. Resolve2(ct) @ i ==> F )"

lemma resolved1_contract_reachable : exists-trace
"	( Ex ct #i. ResolveCert(ct) @ i ) & ( All ct #i. Abort1(ct) @ i ==> F ) & ( All ct1 ct2 #i1 #i2. Resolve1(ct1) @ i1 & Resolve1(ct2) @ i2 ==> #i1 = #i2 ) & ( All ct #i. Resolve2(ct) @ i ==> F )"

lemma resolved2_contract_reachable : exists-trace
"	( Ex ct #i. ResolveCert(ct) @ i ) & ( All ct #i. Abort1(ct) @ i ==> F ) & ( All ct #i. Resolve1(ct) @ i ==> F ) & ( All ct1 ct2 #i1 #i2. Resolve2(ct1) @ i1 & Resolve2(ct2) @ i2 ==> #i1 = #i2 )"

end<|MERGE_RESOLUTION|>--- conflicted
+++ resolved
@@ -19,19 +19,11 @@
 rule Rep_0_: // [process=top-level] Rep, 0 
  [State_()] --[]-> [!Semistate_1()]
 
-<<<<<<< HEAD
-rule out_pkskT_11: //out pk(skT) 
- [ State_11(skT)] --[]-> [State_111(skT), Out(pk(skT))]
-
-rule Par_111: //Par 
- [ State_111(skT)] --[]-> [State_1111(skT), State_1112(skT)]
-=======
 rule Rep_1_: // [process=top-level] Rep, 1 
  [!Semistate_1()] --[]-> [State_1()]
 
 rule new_skT_1: // [process=top-level] new skT 
  [State_1(), Fr(skT)] --[]-> [State_11(skT)]
->>>>>>> 8958a6e3
 
 rule out_pkskT_11: // [process=top-level] out pk(skT) 
  [State_11(skT)] --[]-> [State_111(skT), Out(pk(skT))]
@@ -42,217 +34,6 @@
 rule Par_1111: // [process=top-level] Par 
  [State_1111(skT)] --[]-> [State_11111(skT), State_11112(skT)]
 
-<<<<<<< HEAD
-rule Rep_0_1111111: //Rep, 0 
- [ State_1111111(skT)] --[]-> [!Semistate_11111111(skT)]
-
-rule Rep_1_1111111: //Rep, 1 
- [ !Semistate_11111111(skT)] --[]-> [State_11111111(skT)]
-
-rule in_abort_ct_pk1_pk2_ysig__11111111: //in <'abort', <ct, pk1, pk2, ysig>> 
- [ State_11111111(skT), In(<'abort', <ct, pk1, pk2, ysig>>)] --[]-> [State_111111111(ct, pk1, pk2, skT, ysig)]
-
-rule if_eqcheck_getmsgysig_pk1_ct_pk1_pk2__0_111111111: //if eq(check_getmsg(ysig, pk1), <ct, pk1, pk2>), 0 
- [ State_111111111(ct, pk1, pk2, skT, ysig)] --[Pred_eq(check_getmsg(ysig, pk1), <ct, pk1, pk2>)]-> [State_1111111111(ct, pk1, pk2, skT, ysig)]
-
-rule if_eqcheck_getmsgysig_pk1_ct_pk1_pk2__1_111111111: //if eq(check_getmsg(ysig, pk1), <ct, pk1, pk2>), 1 
- [ State_111111111(ct, pk1, pk2, skT, ysig)] --[Pred_not_eq(check_getmsg(ysig, pk1), <ct, pk1, pk2>)]-> [State_1111111112(ct, pk1, pk2, skT, ysig)]
-
-rule lock_ct_1111111111: //lock ct 
- [ State_1111111111(ct, pk1, pk2, skT, ysig), Fr(~lock7)] --[Lock(~lock7, ct)]-> [State_11111111111(~lock7, ct, pk1, pk2, skT, ysig)]
-
-rule lookup_ct_as_state_0_11111111111: //lookup ct as state, 0 
- [ State_11111111111(~lock7, ct, pk1, pk2, skT, ysig)] --[IsIn(ct, state)]-> [State_111111111111(~lock7, ct, pk1, pk2, skT, state, ysig)]
-
-rule lookup_ct_as_state_1_11111111111: //lookup ct as state, 1 
- [ State_11111111111(~lock7, ct, pk1, pk2, skT, ysig)] --[IsNotSet(ct)]-> [State_111111111112(~lock7, ct, pk1, pk2, skT, ysig)]
-
-rule unlock_ct_111111111111: //unlock ct 
- [ State_111111111111(~lock7, ct, pk1, pk2, skT, state, ysig)] --[Unlock(~lock7, ct)]-> [State_1111111111111(~lock7, ct, pk1, pk2, skT, state, ysig)]
-
-rule Zero_1111111111111: //Zero 
- [ State_1111111111111(~lock7, ct, pk1, pk2, skT, state, ysig)] --[]-> []
-
-rule insert_ct_aborted__111111111112: //insert ct,'aborted' 
- [ State_111111111112(~lock7, ct, pk1, pk2, skT, ysig)] --[Insert(ct, 'aborted')]-> [State_1111111111121(~lock7, ct, pk1, pk2, skT, ysig)]
-
-rule event_Abort1ct_1111111111121: //event Abort1(ct) 
- [ State_1111111111121(~lock7, ct, pk1, pk2, skT, ysig)] --[Event(), Abort1(ct)]-> [State_11111111111211(~lock7, ct, pk1, pk2, skT, ysig)]
-
-rule unlock_ct_11111111111211: //unlock ct 
- [ State_11111111111211(~lock7, ct, pk1, pk2, skT, ysig)] --[Unlock(~lock7, ct)]-> [State_111111111112111(~lock7, ct, pk1, pk2, skT, ysig)]
-
-rule out_sign_ct_pk1_pk2_ysig_skT_111111111112111: //out sign(<<ct, pk1, pk2>, ysig>, skT) 
- [ State_111111111112111(~lock7, ct, pk1, pk2, skT, ysig)] --[]-> [State_1111111111121111(~lock7, ct, pk1, pk2, skT, ysig), Out(sign(<<ct, pk1, pk2>, ysig>, skT))]
-
-rule Zero_1111111111121111: //Zero 
- [ State_1111111111121111(~lock7, ct, pk1, pk2, skT, ysig)] --[]-> []
-
-rule Zero_1111111112: //Zero 
- [ State_1111111112(ct, pk1, pk2, skT, ysig)] --[]-> []
-
-rule Rep_0_1111112: //Rep, 0 
- [ State_1111112(skT)] --[]-> [!Semistate_11111121(skT)]
-
-rule Rep_1_1111112: //Rep, 1 
- [ !Semistate_11111121(skT)] --[]-> [State_11111121(skT)]
-
-rule in_resolve2_ct_pk1_pk2_ypcs1_ysig2__11111121: //in <'resolve2', <ct, pk1, pk2, ypcs1, ysig2>> 
- [ State_11111121(skT), In(<'resolve2', <ct, pk1, pk2, ypcs1, ysig2>>)] --[]-> [State_111111211(ct, pk1, pk2, skT, ypcs1, ysig2)]
-
-rule if_eqcheck_getmsgysig2_pk2_ct_0_111111211: //if eq(check_getmsg(ysig2, pk2), ct), 0 
- [ State_111111211(ct, pk1, pk2, skT, ypcs1, ysig2)] --[Pred_eq(check_getmsg(ysig2, pk2), ct)]-> [State_1111112111(ct, pk1, pk2, skT, ypcs1, ysig2)]
-
-rule if_eqcheck_getmsgysig2_pk2_ct_1_111111211: //if eq(check_getmsg(ysig2, pk2), ct), 1 
- [ State_111111211(ct, pk1, pk2, skT, ypcs1, ysig2)] --[Pred_not_eq(check_getmsg(ysig2, pk2), ct)]-> [State_1111112112(ct, pk1, pk2, skT, ypcs1, ysig2)]
-
-rule if_eqcheck_getmsgconvertpcsskT_ypcs1_pk1_ct_0_1111112111: //if eq(check_getmsg(convertpcs(skT, ypcs1), pk1), ct), 0 
- [ State_1111112111(ct, pk1, pk2, skT, ypcs1, ysig2)] --[Pred_eq(check_getmsg(convertpcs(skT, ypcs1), pk1), ct)]-> [State_11111121111(ct, pk1, pk2, skT, ypcs1, ysig2)]
-
-rule if_eqcheck_getmsgconvertpcsskT_ypcs1_pk1_ct_1_1111112111: //if eq(check_getmsg(convertpcs(skT, ypcs1), pk1), ct), 1 
- [ State_1111112111(ct, pk1, pk2, skT, ypcs1, ysig2)] --[Pred_not_eq(check_getmsg(convertpcs(skT, ypcs1), pk1), ct)]-> [State_11111121112(ct, pk1, pk2, skT, ypcs1, ysig2)]
-
-rule if_eqcheckpcsct_pk1_pk2_pkskT_ypcs1_true_0_11111121111: //if eq(checkpcs(ct, pk1, pk2, pk(skT), ypcs1), true()), 0 
- [ State_11111121111(ct, pk1, pk2, skT, ypcs1, ysig2)] --[Pred_eq(checkpcs(ct, pk1, pk2, pk(skT), ypcs1), true())]-> [State_111111211111(ct, pk1, pk2, skT, ypcs1, ysig2)]
-
-rule if_eqcheckpcsct_pk1_pk2_pkskT_ypcs1_true_1_11111121111: //if eq(checkpcs(ct, pk1, pk2, pk(skT), ypcs1), true()), 1 
- [ State_11111121111(ct, pk1, pk2, skT, ypcs1, ysig2)] --[Pred_not_eq(checkpcs(ct, pk1, pk2, pk(skT), ypcs1), true())]-> [State_111111211112(ct, pk1, pk2, skT, ypcs1, ysig2)]
-
-rule lock_ct_111111211111: //lock ct 
- [ State_111111211111(ct, pk1, pk2, skT, ypcs1, ysig2), Fr(~lock7)] --[Lock(~lock7, ct)]-> [State_1111112111111(~lock7, ct, pk1, pk2, skT, ypcs1, ysig2)]
-
-rule lookup_ct_as_status_0_1111112111111: //lookup ct as status, 0 
- [ State_1111112111111(~lock7, ct, pk1, pk2, skT, ypcs1, ysig2)] --[IsIn(ct, status)]-> [State_11111121111111(~lock7, ct, pk1, pk2, skT, status, ypcs1, ysig2)]
-
-rule lookup_ct_as_status_1_1111112111111: //lookup ct as status, 1 
- [ State_1111112111111(~lock7, ct, pk1, pk2, skT, ypcs1, ysig2)] --[IsNotSet(ct)]-> [State_11111121111112(~lock7, ct, pk1, pk2, skT, ypcs1, ysig2)]
-
-rule unlock_ct_11111121111111: //unlock ct 
- [ State_11111121111111(~lock7, ct, pk1, pk2, skT, status, ypcs1, ysig2)] --[Unlock(~lock7, ct)]-> [State_111111211111111(~lock7, ct, pk1, pk2, skT, status, ypcs1, ysig2)]
-
-rule Zero_111111211111111: //Zero 
- [ State_111111211111111(~lock7, ct, pk1, pk2, skT, status, ypcs1, ysig2)] --[]-> []
-
-rule insert_ct_resolved2__11111121111112: //insert ct,'resolved2' 
- [ State_11111121111112(~lock7, ct, pk1, pk2, skT, ypcs1, ysig2)] --[Insert(ct, 'resolved2')]-> [State_111111211111121(~lock7, ct, pk1, pk2, skT, ypcs1, ysig2)]
-
-rule event_Resolve2ct_111111211111121: //event Resolve2(ct) 
- [ State_111111211111121(~lock7, ct, pk1, pk2, skT, ypcs1, ysig2)] --[Event(), Resolve2(ct)]-> [State_1111112111111211(~lock7, ct, pk1, pk2, skT, ypcs1, ysig2)]
-
-rule unlock_ct_1111112111111211: //unlock ct 
- [ State_1111112111111211(~lock7, ct, pk1, pk2, skT, ypcs1, ysig2)] --[Unlock(~lock7, ct)]-> [State_11111121111112111(~lock7, ct, pk1, pk2, skT, ypcs1, ysig2)]
-
-rule out_sign_convertpcsskT_ypcs1_ysig2_skT_11111121111112111: //out sign(<convertpcs(skT, ypcs1), ysig2>, skT) 
- [ State_11111121111112111(~lock7, ct, pk1, pk2, skT, ypcs1, ysig2)] --[]-> [State_111111211111121111(~lock7, ct, pk1, pk2, skT, ypcs1, ysig2), Out(sign(<convertpcs(skT, ypcs1), ysig2>, skT))]
-
-rule Zero_111111211111121111: //Zero 
- [ State_111111211111121111(~lock7, ct, pk1, pk2, skT, ypcs1, ysig2)] --[]-> []
-
-rule Zero_111111211112: //Zero 
- [ State_111111211112(ct, pk1, pk2, skT, ypcs1, ysig2)] --[]-> []
-
-rule Zero_11111121112: //Zero 
- [ State_11111121112(ct, pk1, pk2, skT, ypcs1, ysig2)] --[]-> []
-
-rule Zero_1111112112: //Zero 
- [ State_1111112112(ct, pk1, pk2, skT, ypcs1, ysig2)] --[]-> []
-
-rule Rep_0_111112: //Rep, 0 
- [ State_111112(skT)] --[]-> [!Semistate_1111121(skT)]
-
-rule Rep_1_111112: //Rep, 1 
- [ !Semistate_1111121(skT)] --[]-> [State_1111121(skT)]
-
-rule in_resolve1_ct_pk1_pk2_ysig1_ypcs2__1111121: //in <'resolve1', <ct, pk1, pk2, ysig1, ypcs2>> 
- [ State_1111121(skT), In(<'resolve1', <ct, pk1, pk2, ysig1, ypcs2>>)] --[]-> [State_11111211(ct, pk1, pk2, skT, ypcs2, ysig1)]
-
-rule if_eqcheck_getmsgysig1_pk1_ct_0_11111211: //if eq(check_getmsg(ysig1, pk1), ct), 0 
- [ State_11111211(ct, pk1, pk2, skT, ypcs2, ysig1)] --[Pred_eq(check_getmsg(ysig1, pk1), ct)]-> [State_111112111(ct, pk1, pk2, skT, ypcs2, ysig1)]
-
-rule if_eqcheck_getmsgysig1_pk1_ct_1_11111211: //if eq(check_getmsg(ysig1, pk1), ct), 1 
- [ State_11111211(ct, pk1, pk2, skT, ypcs2, ysig1)] --[Pred_not_eq(check_getmsg(ysig1, pk1), ct)]-> [State_111112112(ct, pk1, pk2, skT, ypcs2, ysig1)]
-
-rule if_eqcheck_getmsgconvertpcsskT_ypcs2_pk2_ct_0_111112111: //if eq(check_getmsg(convertpcs(skT, ypcs2), pk2), ct), 0 
- [ State_111112111(ct, pk1, pk2, skT, ypcs2, ysig1)] --[Pred_eq(check_getmsg(convertpcs(skT, ypcs2), pk2), ct)]-> [State_1111121111(ct, pk1, pk2, skT, ypcs2, ysig1)]
-
-rule if_eqcheck_getmsgconvertpcsskT_ypcs2_pk2_ct_1_111112111: //if eq(check_getmsg(convertpcs(skT, ypcs2), pk2), ct), 1 
- [ State_111112111(ct, pk1, pk2, skT, ypcs2, ysig1)] --[Pred_not_eq(check_getmsg(convertpcs(skT, ypcs2), pk2), ct)]-> [State_1111121112(ct, pk1, pk2, skT, ypcs2, ysig1)]
-
-rule if_eqcheckpcsct_pk2_pk1_pkskT_ypcs2_true_0_1111121111: //if eq(checkpcs(ct, pk2, pk1, pk(skT), ypcs2), true()), 0 
- [ State_1111121111(ct, pk1, pk2, skT, ypcs2, ysig1)] --[Pred_eq(checkpcs(ct, pk2, pk1, pk(skT), ypcs2), true())]-> [State_11111211111(ct, pk1, pk2, skT, ypcs2, ysig1)]
-
-rule if_eqcheckpcsct_pk2_pk1_pkskT_ypcs2_true_1_1111121111: //if eq(checkpcs(ct, pk2, pk1, pk(skT), ypcs2), true()), 1 
- [ State_1111121111(ct, pk1, pk2, skT, ypcs2, ysig1)] --[Pred_not_eq(checkpcs(ct, pk2, pk1, pk(skT), ypcs2), true())]-> [State_11111211112(ct, pk1, pk2, skT, ypcs2, ysig1)]
-
-rule lock_ct_11111211111: //lock ct 
- [ State_11111211111(ct, pk1, pk2, skT, ypcs2, ysig1), Fr(~lock7)] --[Lock(~lock7, ct)]-> [State_111112111111(~lock7, ct, pk1, pk2, skT, ypcs2, ysig1)]
-
-rule lookup_ct_as_status_0_111112111111: //lookup ct as status, 0 
- [ State_111112111111(~lock7, ct, pk1, pk2, skT, ypcs2, ysig1)] --[IsIn(ct, status)]-> [State_1111121111111(~lock7, ct, pk1, pk2, skT, status, ypcs2, ysig1)]
-
-rule lookup_ct_as_status_1_111112111111: //lookup ct as status, 1 
- [ State_111112111111(~lock7, ct, pk1, pk2, skT, ypcs2, ysig1)] --[IsNotSet(ct)]-> [State_1111121111112(~lock7, ct, pk1, pk2, skT, ypcs2, ysig1)]
-
-rule unlock_ct_1111121111111: //unlock ct 
- [ State_1111121111111(~lock7, ct, pk1, pk2, skT, status, ypcs2, ysig1)] --[Unlock(~lock7, ct)]-> [State_11111211111111(~lock7, ct, pk1, pk2, skT, status, ypcs2, ysig1)]
-
-rule Zero_11111211111111: //Zero 
- [ State_11111211111111(~lock7, ct, pk1, pk2, skT, status, ypcs2, ysig1)] --[]-> []
-
-rule insert_ct_resolved1__1111121111112: //insert ct,'resolved1' 
- [ State_1111121111112(~lock7, ct, pk1, pk2, skT, ypcs2, ysig1)] --[Insert(ct, 'resolved1')]-> [State_11111211111121(~lock7, ct, pk1, pk2, skT, ypcs2, ysig1)]
-
-rule event_Resolve1ct_11111211111121: //event Resolve1(ct) 
- [ State_11111211111121(~lock7, ct, pk1, pk2, skT, ypcs2, ysig1)] --[Event(), Resolve1(ct)]-> [State_111112111111211(~lock7, ct, pk1, pk2, skT, ypcs2, ysig1)]
-
-rule unlock_ct_111112111111211: //unlock ct 
- [ State_111112111111211(~lock7, ct, pk1, pk2, skT, ypcs2, ysig1)] --[Unlock(~lock7, ct)]-> [State_1111121111112111(~lock7, ct, pk1, pk2, skT, ypcs2, ysig1)]
-
-rule out_sign_ysig1_convertpcsskT_ypcs2_skT_1111121111112111: //out sign(<ysig1, convertpcs(skT, ypcs2)>, skT) 
- [ State_1111121111112111(~lock7, ct, pk1, pk2, skT, ypcs2, ysig1)] --[]-> [State_11111211111121111(~lock7, ct, pk1, pk2, skT, ypcs2, ysig1), Out(sign(<ysig1, convertpcs(skT, ypcs2)>, skT))]
-
-rule Zero_11111211111121111: //Zero 
- [ State_11111211111121111(~lock7, ct, pk1, pk2, skT, ypcs2, ysig1)] --[]-> []
-
-rule Zero_11111211112: //Zero 
- [ State_11111211112(ct, pk1, pk2, skT, ypcs2, ysig1)] --[]-> []
-
-rule Zero_1111121112: //Zero 
- [ State_1111121112(ct, pk1, pk2, skT, ypcs2, ysig1)] --[]-> []
-
-rule Zero_111112112: //Zero 
- [ State_111112112(ct, pk1, pk2, skT, ypcs2, ysig1)] --[]-> []
-
-rule Rep_0_11112: //Rep, 0 
- [ State_11112(skT)] --[]-> [!Semistate_111121(skT)]
-
-rule Rep_1_11112: //Rep, 1 
- [ !Semistate_111121(skT)] --[]-> [State_111121(skT)]
-
-rule in_sign_ct_pksk1_pk2_sign_ct_pksk1_pk2_sk1_skT_111121: //in sign(<<ct, pk(sk1), pk2>, sign(<ct, pk(sk1), pk2>, sk1)>, skT) 
- [ State_111121(skT), In(sign(<<ct, pk(sk1), pk2>, sign(<ct, pk(sk1), pk2>, sk1)>, skT))] --[]-> [State_1111211(ct, pk2, sk1, skT)]
-
-rule event_AbortCertct_1111211: //event AbortCert(ct) 
- [ State_1111211(ct, pk2, sk1, skT)] --[Event(), AbortCert(ct)]-> [State_11112111(ct, pk2, sk1, skT)]
-
-rule Zero_11112111: //Zero 
- [ State_11112111(ct, pk2, sk1, skT)] --[]-> []
-
-rule Rep_0_1112: //Rep, 0 
- [ State_1112(skT)] --[]-> [!Semistate_11121(skT)]
-
-rule Rep_1_1112: //Rep, 1 
- [ !Semistate_11121(skT)] --[]-> [State_11121(skT)]
-
-rule in_sign_signct_sk1_signct_sk2_skT_11121: //in sign(<sign(ct, sk1), sign(ct, sk2)>, skT) 
- [ State_11121(skT), In(sign(<sign(ct, sk1), sign(ct, sk2)>, skT))] --[]-> [State_111211(ct, sk1, sk2, skT)]
-
-rule event_ResolveCertct_111211: //event ResolveCert(ct) 
- [ State_111211(ct, sk1, sk2, skT)] --[Event(), ResolveCert(ct)]-> [State_1112111(ct, sk1, sk2, skT)]
-
-rule Zero_1112111: //Zero 
- [ State_1112111(ct, sk1, sk2, skT)] --[]-> []
-=======
 rule Par_11111: // [process=top-level] Par 
  [State_11111(skT)] --[]-> [State_111111(skT), State_111112(skT)]
 
@@ -468,7 +249,6 @@
 
 rule Zero_1112111 [color=#9F76CD]: // [process=WitnessResolved] Zero 
  [State_1112111(ct, sk1, sk2, skT)] --[]-> []
->>>>>>> 8958a6e3
 
  restriction set_in:
 "All x y #t3 . IsIn(x,y)@t3 ==>
