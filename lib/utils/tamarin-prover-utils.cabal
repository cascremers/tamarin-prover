--- conflicted
+++ resolved
@@ -2,11 +2,7 @@
 
 cabal-version:      >= 1.8
 build-type:         Simple
-<<<<<<< HEAD
-version:            0.9.0.0
-=======
 version:            0.8.1.0
->>>>>>> fb5f33b7
 license:            GPL
 license-file:       LICENSE
 category:           Theorem Provers
