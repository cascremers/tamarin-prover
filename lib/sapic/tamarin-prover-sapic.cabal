--- conflicted
+++ resolved
@@ -69,16 +69,10 @@
       , Sapic.SecretChannels
       , Sapic.Facts
       , Sapic.Basetranslation
-<<<<<<< HEAD
---      , Sapic.ProgressFunction
---      , Sapic.ProgressTranslation
---      , Sapic.ReliableChannelTranslation
-=======
       , Sapic.ProgressFunction
       , Sapic.ProgressTranslation
       , Sapic.ReliableChannelTranslation
       , Sapic.Report
->>>>>>> 54759898
       , Sapic
 
     other-modules: