{-# LANGUAGE RecordWildCards #-}
-- Copyright   : (c) 2019 Robert Künnemann
-- License     : GPL v3 (see LICENSE)
--
-- Maintainer  : Robert Künnemann <robert@kunnemann.de>
-- Portability : GHC only
--
-- Translation specific fact types that are translated into LNFacts
module Sapic.Facts (
     TransAction(..)
   , TransFact(..)
   , SpecialPosition(..)
   , AnnotatedRule(..)
   , mapAct
   , StateKind(..)
   , isSemiState
   , isState
   , isNonSemiState
   , addVarToState
   , factToFact
   , actionToFact
   , actionToFactFormula
   , toRule
   , varMID
   , varProgress
   , msgVarProgress
   , propagateNames
) where
-- import Data.Maybe
-- import Data.Foldable
-- import Control.Exception
-- import Control.Monad.Fresh
-- import Control.Monad.Catch
-- import Sapic.Exceptions
import Theory
import Theory.Text.Parser
import Theory.Sapic
import Theory.Sapic.Print
import Sapic.Annotation
-- import Theory.Model.Rule
-- import Theory.Model.Rule
-- import Data.Typeable
-- import Data.Text
import Data.Char
import Data.Bits
import qualified Data.Set as S
import Data.Color
-- import Control.Monad.Trans.FastFresh

-- | Facts that are used as actions
data TransAction =  InitEmpty
  -- to implement with accountability extension
  -- | InitId
  -- | StopId 
  -- | EventEmpty
  -- | EventId
  | PredicateA LNFact
  | NegPredicateA LNFact
  | ProgressFrom ProcessPosition
  | ProgressTo ProcessPosition ProcessPosition
<<<<<<< HEAD
  | Listen ProcessPosition LVar
  | Receive ProcessPosition LNTerm
  | IsIn LNTerm LVar
  | IsNotSet LNTerm
  | InsertA LNTerm LNTerm
  | DeleteA LNTerm
  | ChannelIn LNTerm
  | Send ProcessPosition LNTerm
  | LockUnnamed LNTerm LVar
  | LockNamed LNTerm LVar
  | UnlockUnnamed LNTerm LVar
  | UnlockNamed LNTerm LVar
=======
  | Receive ProcessPosition SapicTerm
  | IsIn SapicTerm LVar
  | IsNotSet SapicTerm
  | InsertA SapicTerm SapicTerm
  | DeleteA SapicTerm
  | ChannelIn SapicTerm
  | Send ProcessPosition SapicTerm
  | LockUnnamed SapicTerm LVar
  | LockNamed SapicTerm LVar
  | UnlockUnnamed SapicTerm LVar
  | UnlockNamed SapicTerm LVar
>>>>>>> 0811880d
  | TamarinAct LNFact

-- | Facts that are used as premises and conclusions.
-- Most important one is the state, containing the variables currently
-- bound. Persistant variant for replication, and linear for all other
-- actions. Semistates are used in rules where a SAPIC step might take more
-- than one MSR step, i.e., messages over private channels.
data StateKind  = LState | PState | LSemiState | PSemiState
data TransFact =  Fr LVar | In LNTerm
            | Out LNTerm
            | Message LNTerm LNTerm
            | Ack LNTerm LNTerm
            | State StateKind ProcessPosition (S.Set LVar)
            | MessageIDSender ProcessPosition
            | MessageIDReceiver ProcessPosition
            | TamarinFact LNFact

data SpecialPosition = InitPosition -- initial position, is logically the predecessor of []
                     | NoPosition -- no real position, e.g., message id rule

-- | annotated rules know:
data AnnotatedRule ann = AnnotatedRule {
      processName  :: Maybe String    -- optional name for rules that are not bound to a process, e.g., Init
    , process      :: AnProcess ann   -- process this rules was generated for
    , position     :: Either ProcessPosition SpecialPosition -- position of this process in top-level process
    , prems        :: [TransFact]     -- Facts/actions to be translated
    , acts         :: [TransAction]
    , concs        :: [TransFact]
    , restr        :: [SyntacticLNFormula]
    , index        :: Int             -- Index to distinguish multiple rules originating from the same process
}

-- | applies function acting on rule taple on annotated rule.
mapAct :: (([TransFact], [TransAction], [TransFact],[SyntacticLNFormula])
           -> ([TransFact], [TransAction], [TransFact],[SyntacticLNFormula]))
          -> AnnotatedRule ann -> AnnotatedRule ann
mapAct f anrule = let (l',a',r',res') = f (prems anrule, acts anrule, 
                                           concs anrule, restr anrule) 
                  in
                  anrule { prems = l', acts = a', concs = r', restr = res' }

isSemiState :: StateKind -> Bool
isSemiState LState = False
isSemiState PState = False
isSemiState LSemiState = True
isSemiState PSemiState = True

isNonSemiState :: TransFact -> Bool
isNonSemiState (State kind _ _) = not $ isSemiState kind
isNonSemiState _ = False

isState :: TransFact -> Bool
isState (State _ _ _) = True
isState _ = False

addVarToState :: LVar -> TransFact -> TransFact
addVarToState v' (State kind pos vs)  = State kind pos (v' `S.insert` vs)
addVarToState _ x = x

multiplicity :: StateKind -> Multiplicity
multiplicity LState = Linear
multiplicity LSemiState = Linear
multiplicity PState = Persistent
multiplicity PSemiState = Persistent

-- | map f to the name of a fact
mapFactName :: (String -> String) -> Fact t -> Fact t
mapFactName f fact =  fact { factTag = f' (factTag fact) }
    where f' (ProtoFact m s i) = ProtoFact m (f s) i
          f' ft = ft

-- Optimisation: have a diffent fact name for every (unique) locking variable
lockFactName :: LVar -> String
lockFactName v = "Lock_"++ show (lvarIdx v)

unlockFactName :: LVar -> String
unlockFactName v = "Unlock_" ++ show (lvarIdx v)

lockPubTerm :: LVar -> NTerm v
lockPubTerm = pubTerm . show . lvarIdx

varNameProgress :: ProcessPosition -> String
varNameProgress p = "prog_" ++ prettyPosition p

varProgress :: ProcessPosition -> LVar
varProgress p = LVar n s i
    where n = varNameProgress p
          s = LSortFresh
          i = 0

msgVarProgress :: ProcessPosition -> LVar
msgVarProgress p = LVar n s i
    where n = varNameProgress p
          s = LSortMsg
          i = 0

varMsgId :: ProcessPosition -> LVar
varMsgId p = LVar n s i
    where n = "mid_" ++ prettyPosition p
          s = LSortFresh
          i = 0

actionToFact :: TransAction -> Fact LNTerm
actionToFact InitEmpty = protoFact Linear "Init" []
  -- | StopId
  -- | EventEmpty
  -- | EventId
<<<<<<< HEAD
  -- | Listen ProcessPosition LVar
actionToFact (Send p t) = protoFact Linear "Send" [varTerm $ varMsgId p, t]
=======
actionToFact (Send p t) = protoFact Linear "Send" [varTerm $ varMsgId p ,t]
>>>>>>> 0811880d
actionToFact (Receive p t) = protoFact Linear "Receive" [varTerm $ varMsgId p ,t]
actionToFact (IsIn t v)   =  protoFact Linear "IsIn" [t,varTerm v]
actionToFact (IsNotSet t )   =  protoFact Linear "IsNotSet" [t]
actionToFact (InsertA t1 t2)   =  protoFact Linear "Insert" [t1,t2]
actionToFact (DeleteA t )   =  protoFact Linear "Delete" [t]
actionToFact (ChannelIn t)   =  protoFact Linear "ChannelIn" [t]
actionToFact (PredicateA f)   =  mapFactName (\s -> "Pred_" ++ s) f
actionToFact (NegPredicateA f)   =  mapFactName (\s -> "Pred_Not_" ++ s) f
actionToFact (LockNamed t v)   = protoFact Linear (lockFactName v) [lockPubTerm v,varTerm v, t ]
actionToFact (LockUnnamed t v)   = protoFact Linear "Lock" [lockPubTerm v, varTerm v, t ]
actionToFact (UnlockNamed t v) = protoFact Linear (unlockFactName v) [lockPubTerm v,varTerm v,t]
actionToFact (UnlockUnnamed t v) = protoFact Linear "Unlock" [lockPubTerm v,varTerm v,t]
actionToFact (ProgressFrom p) = protoFact Linear ("ProgressFrom_"++prettyPosition p) [varTerm $ varProgress p]
actionToFact (ProgressTo p pf) = protoFact Linear ("ProgressTo_"++prettyPosition p) $ [varTerm $ varProgress pf]
actionToFact (TamarinAct f) = f

toFreeMsgVariable :: LVar -> BVar LVar
toFreeMsgVariable (LVar name LSortFresh id') = Free $ LVar name LSortMsg id'
toFreeMsgVariable v = Free $ v

actionToFactFormula :: TransAction -> Fact (Term (Lit Name (BVar LVar)))
actionToFactFormula = fmap (fmap $ fmap toFreeMsgVariable) . actionToFact 

-- | Term with variable for message id. Uniqueness ensured by process position.
varMID :: ProcessPosition -> LVar
varMID p = LVar n s i
    where n = "mid_" ++ prettyPosition p
          s = LSortFresh
          i = 0 -- This is the message index.
                -- We could also compute it from the position as before,
                -- but I don't see an advantage (yet)

factToFact :: TransFact -> Fact LNTerm
factToFact (Fr v) = freshFact $ varTerm (v)
factToFact (In t) = inFact t
factToFact (Out t) = outFact t
factToFact (Message t t') = protoFact Linear "Message" [t, t']
factToFact (Ack t t') = protoFact Linear "Ack" [t, t']
factToFact (MessageIDSender p) = protoFact Linear "MID_Sender" [ varTerm $ varMID p ]
factToFact (MessageIDReceiver p) = protoFact Linear "MID_Receiver" [ varTerm$ varMID p ]
factToFact (State kind p vars) = protoFact (multiplicity kind) (name kind ++ "_" ++ prettyPosition p) ts
    where
        name k = if isSemiState k then "semistate" else "state"
        ts = map varTerm (S.toList vars)
factToFact (TamarinFact f) = f

prettyEitherPositionOrSpecial:: Either ProcessPosition SpecialPosition -> String
prettyEitherPositionOrSpecial (Left pos) = prettyPosition pos
prettyEitherPositionOrSpecial (Right InitPosition) = "Init"
prettyEitherPositionOrSpecial (Right NoPosition) = ""

getTopLevelName :: (GoodAnnotation an) => AnProcess an -> [String]
getTopLevelName (ProcessNull ann) = getProcessNames ann
getTopLevelName (ProcessComb _ ann _ _) = getProcessNames ann
getTopLevelName (ProcessAction _ ann _) = getProcessNames ann

propagateNames :: (GoodAnnotation ann) => AnProcess ann -> AnProcess ann
propagateNames = propagate' []
    where
      propagate' n (ProcessComb c an pl pr) = ProcessComb c 
                                                (setProcessNames (n ++ getProcessNames an) an)
                                                (propagate' (n ++ getProcessNames an) pl)
                                                (propagate' (n ++ getProcessNames an) pr)
      propagate' n (ProcessAction a an p) = ProcessAction a
                                                (setProcessNames (n ++ getProcessNames an) an)
                                                (propagate' (n ++ getProcessNames an) p)
      propagate' n (ProcessNull an) = ProcessNull (setProcessNames (n ++ getProcessNames an) an)

crc32 :: String -> Int
crc32 s = foldl iter 0xffffffff (map ord s)
    where
        inner c = (c `shiftR` 1) `xor` (0xedb88329 .&. (-(c .&. 1)))
        iter c m = iterate inner (c `xor` m) !! 8

interpolate :: (Fractional t, Ord t) => HSV t -> HSV t -> t -> HSV t
interpolate (HSV h1 s1 v1) (HSV h2 s2 v2) a = HSV h' s' v'
      where
        h' = (h2 - h1) * a + h1
        s' = (s2 - s1) * a + s1
        v' = (v2 - v1) * a + v1

colorHash :: (Fractional t, Ord t) => String -> RGB t
colorHash s = RGB r g b
      where
        nthByte x n = (x `shiftR` (8*n)) .&. 0xff
        [r,g,b] = map ((/255) . fromIntegral . nthByte (crc32 s)) [0,1,2]

-- Computes a color for a list of strings by first computing
-- the CRC32 checksum of each string and then interpolating the
-- colors with an exponentionally decaying threshold (2^(-i)).
-- The interpolation is performed on colors in HSV representation.
-- To avoid to bright, dark, or saturated colors, the saturation
-- and luminance of the final color is normalized to to 0.5.
colorForProcessName :: [String] -> RGB Rational
colorForProcessName [] = RGB 255 255 255
colorForProcessName names = hsvToRGB $ normalize $ fst $ foldl f (head palette, 0::Int) (tail palette)
      where
        palette = map (rgbToHSV . colorHash) names
        normalize (HSV h _ _) = HSV h 0.5 0.5
        f (acc, i) v = (interpolate acc v (2^^(-i)), i+1)

toRule :: GoodAnnotation ann => AnnotatedRule ann -> Rule ProtoRuleEInfo
toRule AnnotatedRule{..} = -- this is a Record Wildcard
          Rule (ProtoRuleEInfo (StandRule name ) attr restr) l r a (newVariables l r)
          where
            name = case processName of
                Just s -> s
                Nothing -> stripNonAlphanumerical (prettySapicTopLevel process)
                         ++ "_" ++ show index ++ "_"
                         ++ prettyEitherPositionOrSpecial position
            attr = [ RuleColor $ colorForProcessName $ getTopLevelName process
                   , Process $ toProcess process]
            l = map factToFact prems
            a = map actionToFact acts
            r = map factToFact concs
            stripNonAlphanumerical = filter (\x -> isAlpha x)<|MERGE_RESOLUTION|>--- conflicted
+++ resolved
@@ -58,8 +58,6 @@
   | NegPredicateA LNFact
   | ProgressFrom ProcessPosition
   | ProgressTo ProcessPosition ProcessPosition
-<<<<<<< HEAD
-  | Listen ProcessPosition LVar
   | Receive ProcessPosition LNTerm
   | IsIn LNTerm LVar
   | IsNotSet LNTerm
@@ -71,19 +69,6 @@
   | LockNamed LNTerm LVar
   | UnlockUnnamed LNTerm LVar
   | UnlockNamed LNTerm LVar
-=======
-  | Receive ProcessPosition SapicTerm
-  | IsIn SapicTerm LVar
-  | IsNotSet SapicTerm
-  | InsertA SapicTerm SapicTerm
-  | DeleteA SapicTerm
-  | ChannelIn SapicTerm
-  | Send ProcessPosition SapicTerm
-  | LockUnnamed SapicTerm LVar
-  | LockNamed SapicTerm LVar
-  | UnlockUnnamed SapicTerm LVar
-  | UnlockNamed SapicTerm LVar
->>>>>>> 0811880d
   | TamarinAct LNFact
 
 -- | Facts that are used as premises and conclusions.
@@ -191,12 +176,7 @@
   -- | StopId
   -- | EventEmpty
   -- | EventId
-<<<<<<< HEAD
-  -- | Listen ProcessPosition LVar
 actionToFact (Send p t) = protoFact Linear "Send" [varTerm $ varMsgId p, t]
-=======
-actionToFact (Send p t) = protoFact Linear "Send" [varTerm $ varMsgId p ,t]
->>>>>>> 0811880d
 actionToFact (Receive p t) = protoFact Linear "Receive" [varTerm $ varMsgId p ,t]
 actionToFact (IsIn t v)   =  protoFact Linear "IsIn" [t,varTerm v]
 actionToFact (IsNotSet t )   =  protoFact Linear "IsNotSet" [t]
