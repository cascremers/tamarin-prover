{-# LANGUAGE DeriveDataTypeable         #-}
{-# LANGUAGE DeriveGeneric              #-}
{-# LANGUAGE FlexibleContexts           #-}
{-# LANGUAGE FlexibleInstances          #-}
{-# LANGUAGE GeneralizedNewtypeDeriving #-}
{-# LANGUAGE StandaloneDeriving         #-}
{-# LANGUAGE TemplateHaskell            #-}
{-# LANGUAGE TypeOperators              #-}
{-# LANGUAGE TypeSynonymInstances       #-}
{-# LANGUAGE MultiParamTypeClasses      #-}
-- |
-- Copyright   : (c) 2010-2012 Benedikt Schmidt & Simon Meier
-- License     : GPL v3 (see LICENSE)
--
-- Maintainer  : Simon Meier <iridcode@gmail.com>
-- Portability : portable
--
-- Rewriting rules representing protocol execution and intruder deduction. Once
-- modulo the full Diffie-Hellman equational theory and once modulo AC.
module Theory.Model.Rule (
  -- * General Rules
    Rule(..)
  , PremIdx(..)
  , ConcIdx(..)

  -- ** Accessors
  , rInfo
  , rPrems
  , rConcs
  , rActs
  , rPrem
  , rConc
  , rNewVars
  , lookupPrem
  , lookupConc
  , enumPrems
  , enumConcs

  -- ** Genereal protocol and intruder rules
  , RuleInfo(..)
  , ruleInfo

  -- * Protocol Rule Information
  , RuleAttribute(..)
  , ProtoRuleName(..)
  , ProtoRuleEInfo(..)
  , preName
  , preAttributes
  , preRestriction
  , ProtoRuleACInfo(..)
  , pracName
  , pracAttributes
  , pracVariants
  , pracLoopBreakers
  , ProtoRuleACInstInfo(..)
  , praciName
  , praciAttributes
  , praciLoopBreakers
  , RuleACConstrs

  -- * Intruder Rule Information
  , IntrRuleACInfo(..)

  -- * Concrete Rules
  , ProtoRuleE
  , ProtoRuleAC
  , IntrRuleAC
  , RuleAC
  , RuleACInst

  -- ** Queries
  , HasRuleName(..)
  , HasRuleAttributes(..)
  , isIntruderRule
  , isDestrRule
  , isIEqualityRule
  , isConstrRule
  , isPubConstrRule
  , isFreshRule
  , isIRecvRule
  , isISendRule
  , isCoerceRule
  , isProtocolRule
  , isConstantRule
  , isSubtermRule
  , containsNewVars
  , getRuleName
  , getRuleNameDiff
  , getRemainingRuleApplications
  , setRemainingRuleApplications
  , nfRule
  , normRule
  , isTrivialProtoVariantAC
  , getNewVariables
  , getSubstitutionsFixingNewVars
  , compareRulesUpToNewVars

  -- ** Conversion
  , ruleACToIntrRuleAC
  , ruleACIntrToRuleAC
  , ruleACIntrToRuleACInst
  , getLeftRule
  , getRightRule
  , constrRuleToDestrRule
  , destrRuleToConstrRule
  , destrRuleToDestrRule

  -- ** Construction
  , someRuleACInst
  , someRuleACInstAvoiding
  , someRuleACInstAvoidingFixing
  , someRuleACInstFixing
  , addDiffLabel
  , removeDiffLabel
  , multRuleInstance
  , unionRuleInstance
  , xorRuleInstance

  -- ** Unification
  , unifyRuleACInstEqs
  , unifiableRuleACInsts
  , equalRuleUpToRenaming

  -- * Pretty-Printing
  , reservedRuleNames
  , showRuleCaseName
  , prettyRule
<<<<<<< HEAD
  , prettyRuleGen
  , prettyRuleShow
=======
  , prettyRuleRestr
>>>>>>> 0811880d
  , prettyProtoRuleName
  , prettyRuleName
  , prettyRuleAttribute
  , prettyProtoRuleE
  , prettyProtoRuleAC
  , prettyIntrRuleAC
  , prettyIntrRuleACInfo
  , prettyRuleAC
  , prettyLoopBreakers
  , prettyRuleACInst
  , prettyProtoRuleACInstInfo
  , prettyInstLoopBreakers

  )  where

import           Prelude              hiding (id, (.))

import           GHC.Generics (Generic)
import           Data.Binary
import qualified Data.ByteString.Char8 as BC
-- import           Data.Foldable        (foldMap)
import           Data.Data
import           Data.List
import qualified Data.Set              as S
import qualified Data.Map              as M
import           Data.Monoid
-- import           Data.Maybe            (fromMaybe)
import           Data.Color
import           Safe

-- import           Control.Basics
import           Control.Category
import           Control.DeepSeq
import           Control.Monad.Bind
import           Control.Monad.Reader

import           Extension.Data.Label hiding (get)
import qualified Extension.Data.Label as L
import           Logic.Connectives

import           Term.LTerm
import           Term.Rewriting.Norm  (nf', norm')
import           Term.Builtin.Convenience (var)
import           Term.Unification
import           Theory.Model.Fact
import qualified Theory.Model.Formula as F
import           Theory.Text.Pretty
import           Theory.Sapic

-- import           Debug.Trace

------------------------------------------------------------------------------
-- General Rule
------------------------------------------------------------------------------

-- | Rewriting rules with arbitrary additional information and facts with names
-- and logical variables.
data Rule i = Rule {
         _rInfo    :: i
       , _rPrems   :: [LNFact]
       , _rConcs   :: [LNFact]
       , _rActs    :: [LNFact]
       -- contains initially the new variables, then their instantiations
       , _rNewVars :: [LNTerm]
       }
       deriving(Eq, Ord, Show, Data, Typeable, Generic)

instance NFData i => NFData (Rule i)
instance Binary i => Binary (Rule i)

$(mkLabels [''Rule])

-- | An index of a premise. The first premise has index '0'.
newtype PremIdx = PremIdx { getPremIdx :: Int }
  deriving( Eq, Ord, Show, Enum, Data, Typeable, Binary, NFData )

-- | An index of a conclusion. The first conclusion has index '0'.
newtype ConcIdx = ConcIdx { getConcIdx :: Int }
  deriving( Eq, Ord, Show, Enum, Data, Typeable, Binary, NFData )

-- | @lookupPrem i ru@ returns the @i@-th premise of rule @ru@, if possible.
lookupPrem :: PremIdx -> Rule i -> Maybe LNFact
lookupPrem i = (`atMay` getPremIdx i) . L.get rPrems

-- | @lookupConc i ru@ returns the @i@-th conclusion of rule @ru@, if possible.
lookupConc :: ConcIdx -> Rule i -> Maybe LNFact
lookupConc i = (`atMay` getConcIdx i) . L.get rConcs

-- | @rPrem i@ is a lens for the @i@-th premise of a rule.
rPrem :: PremIdx -> (Rule i :-> LNFact)
rPrem i = nthL (getPremIdx i) . rPrems

-- | @rConc i@ is a lens for the @i@-th conclusion of a rule.
rConc :: ConcIdx -> (Rule i :-> LNFact)
rConc i = nthL (getConcIdx i) . rConcs

-- | Enumerate all premises of a rule.
enumPrems :: Rule i -> [(PremIdx, LNFact)]
enumPrems = zip [(PremIdx 0)..] . L.get rPrems

-- | Enumerate all conclusions of a rule.
enumConcs :: Rule i -> [(ConcIdx, LNFact)]
enumConcs = zip [(ConcIdx 0)..] . L.get rConcs

-- Instances
------------

-- we need special instances for Eq and Ord to ignore the new variable instantiations when comparing rules
-- instance (Eq t) => Eq (Rule t) where
--     (Rule i0 ps0 cs0 as0 _) == (Rule i1 ps1 cs1 as1 _) =
--         (i0 == i1) && (ps0 == ps1) && (cs0 == cs1) && (as0 == as1)

compareRulesUpToNewVars :: (Ord i) => Rule i -> Rule i -> Ordering
compareRulesUpToNewVars (Rule i0 ps0 cs0 as0 _) (Rule i1 ps1 cs1 as1 _) =
        if i0 == i1 then
           if ps0 == ps1 then
              if cs0 == cs1 then
                   compare as0 as1
                 else
                   compare cs0 cs1
              else
                 compare ps0 ps1
           else
              compare i0 i1

-- deriving instance (Ord t) => Ord (Rule t)

instance Functor Rule where
    fmap f (Rule i ps cs as nvs) = Rule (f i) ps cs as nvs

instance (Show i, HasFrees i) => HasFrees (Rule i) where
    foldFrees f (Rule i ps cs as nvs) =
        (foldFrees f i  `mappend`) $
        (foldFrees f ps `mappend`) $
        (foldFrees f cs `mappend`) $
        (foldFrees f as `mappend`) $
        (foldFrees f nvs)
    -- We do not include the new variables in the occurrences
    foldFreesOcc f c (Rule i ps cs as _) =
        foldFreesOcc f ((show i):c) (ps, cs, as)
    mapFrees f (Rule i ps cs as nvs) =
        Rule <$> mapFrees f i
             <*> mapFrees f ps <*> mapFrees f cs <*> mapFrees f as
             <*> mapFrees f nvs

instance Apply LNSubst i => Apply LNSubst (Rule i) where
    apply subst (Rule i ps cs as nvs) =
        Rule (apply subst i) (apply subst ps) (apply subst cs) (apply subst as) (apply subst nvs)

instance Sized (Rule i) where
  size (Rule _ ps cs as _) = size ps + size cs + size as

------------------------------------------------------------------------------
-- Rule information split into intruder rule and protocol rules
------------------------------------------------------------------------------

-- | Rule information for protocol and intruder rules.
data RuleInfo p i =
         ProtoInfo p
       | IntrInfo i
       deriving( Eq, Ord, Show, Generic)

instance (NFData i, NFData p) => NFData (RuleInfo p i)
instance (Binary i, Binary p) => Binary (RuleInfo p i)

-- | @ruleInfo proto intr@ maps the protocol information with @proto@ and the
-- intruder information with @intr@.
ruleInfo :: (p -> c) -> (i -> c) -> RuleInfo p i -> c
ruleInfo proto _    (ProtoInfo x) = proto x
ruleInfo _     intr (IntrInfo  x) = intr x


-- Instances
------------

instance (HasFrees p, HasFrees i) => HasFrees (RuleInfo p i) where
    foldFrees  f = ruleInfo (foldFrees f) (foldFrees f)
    foldFreesOcc _ _ = const mempty
    mapFrees   f = ruleInfo (fmap ProtoInfo . mapFrees   f)
                            (fmap IntrInfo . mapFrees   f)

instance (Apply s p, Apply s i) => Apply s (RuleInfo p i) where
    apply subst = ruleInfo (ProtoInfo . apply subst) (IntrInfo . apply subst)


------------------------------------------------------------------------------
-- Protocol Rule Information
------------------------------------------------------------------------------

-- | An attribute for a Rule, which does not affect the semantics.
data RuleAttribute = RuleColor (RGB Rational) -- Color for display
                   | Process (Process)-- Process: for display, but also to recognise
                             -- lookup rule generated by SAPIC 
                             -- which needs relaxed treatment in wellformedness check
                             -- TODO This type has no annotations, to avoid
                             -- dependency to Sapic.Annotations
                             -- need to see what we need here later.
       deriving( Eq, Ord, Show, Data, Generic)
instance NFData RuleAttribute
instance Binary RuleAttribute

-- | A name of a protocol rule is either one of the special reserved rules or
-- some standard rule.
data ProtoRuleName =
         FreshRule
       | StandRule String -- ^ Some standard protocol rule
       deriving( Eq, Ord, Show, Data, Typeable, Generic)
instance NFData ProtoRuleName
instance Binary ProtoRuleName

-- | Information for protocol rules modulo E. 
data ProtoRuleEInfo = ProtoRuleEInfo
       { _preName       :: ProtoRuleName
       , _preAttributes :: [RuleAttribute]
       , _preRestriction:: [F.SyntacticLNFormula]
       }
       deriving( Eq, Ord, Show, Data, Generic)
instance NFData ProtoRuleEInfo
instance Binary ProtoRuleEInfo

-- | Information for protocol rules modulo AC. The variants list the possible
-- instantiations of the free variables of the rule. The source is interpreted
-- modulo AC; i.e., its variants were also built.
data ProtoRuleACInfo = ProtoRuleACInfo
       { _pracName         :: ProtoRuleName
       , _pracAttributes   :: [RuleAttribute]
       , _pracVariants     :: Disj (LNSubstVFresh)
       , _pracLoopBreakers :: [PremIdx]
       }
       deriving(Eq, Ord, Show, Generic)
instance NFData ProtoRuleACInfo
instance Binary ProtoRuleACInfo

-- | Information for instances of protocol rules modulo AC.
data ProtoRuleACInstInfo = ProtoRuleACInstInfo
       { _praciName         :: ProtoRuleName
       , _praciAttributes   :: [RuleAttribute]
       , _praciLoopBreakers :: [PremIdx]
       }
       deriving(Eq, Ord, Show, Generic)
instance NFData ProtoRuleACInstInfo
instance Binary ProtoRuleACInstInfo


$(mkLabels [''ProtoRuleEInfo, ''ProtoRuleACInfo, ''ProtoRuleACInstInfo])


-- Instances
------------
instance Apply s RuleAttribute where
    apply _ = id

instance HasFrees RuleAttribute where
    foldFrees _ = const mempty
    foldFreesOcc _ _ = const mempty
    mapFrees  _ = pure

instance Apply s ProtoRuleName where
    apply _ = id

instance HasFrees ProtoRuleName where
    foldFrees  _ = const mempty
    foldFreesOcc  _ _ = const mempty
    mapFrees   _ = pure

instance Apply s PremIdx where
    apply _ = id

instance HasFrees PremIdx where
    foldFrees  _ = const mempty
    foldFreesOcc  _ _ = const mempty
    mapFrees   _ = pure

instance Apply s ConcIdx where
    apply _ = id

instance HasFrees ConcIdx where
    foldFrees  _ = const mempty
    foldFreesOcc  _ _ = const mempty
    mapFrees   _ = pure

instance HasFrees ProtoRuleEInfo where
    foldFrees f (ProtoRuleEInfo na attr rstr) =
        foldFrees f na `mappend` foldFrees f attr `mappend` foldFrees f rstr
    foldFreesOcc  _ _ = const mempty
    mapFrees f (ProtoRuleEInfo na attr rstr) =
        ProtoRuleEInfo na <$> mapFrees f attr <*> mapFrees f rstr

instance Apply s ProtoRuleEInfo where
    apply _ = id

instance HasFrees ProtoRuleACInfo where
    foldFrees f (ProtoRuleACInfo na attr vari breakers) =
        foldFrees f na `mappend` foldFrees f attr
                       `mappend` foldFrees f vari
                       `mappend` foldFrees f breakers
    foldFreesOcc  _ _ = const mempty

    mapFrees f (ProtoRuleACInfo na attr vari breakers) =
        ProtoRuleACInfo na <$> mapFrees f attr
                           <*> mapFrees f vari
                           <*> mapFrees f breakers

instance Apply s ProtoRuleACInstInfo where
    apply subst (ProtoRuleACInstInfo na attr breakers) =
        ProtoRuleACInstInfo (apply subst na) attr breakers

instance HasFrees ProtoRuleACInstInfo where
    foldFrees f (ProtoRuleACInstInfo na attr breakers) =
        foldFrees f na `mappend` foldFrees f attr
                       `mappend` foldFrees f breakers

    foldFreesOcc  _ _ = const mempty

    mapFrees f (ProtoRuleACInstInfo na attr breakers) =
        ProtoRuleACInstInfo na <$> mapFrees f attr <*> mapFrees f breakers


------------------------------------------------------------------------------
-- Intruder Rule Information
------------------------------------------------------------------------------

-- | An intruder rule modulo AC is described by its name.
data IntrRuleACInfo =
    ConstrRule BC.ByteString
  | DestrRule BC.ByteString Int Bool Bool
  -- the number of remaining consecutive applications of this destruction rule, 0 means unbounded, -1 means not yet determined
  -- true if the RHS is a true subterm of the LHS
  -- true if the RHS is a constant
  | CoerceRule
  | IRecvRule
  | ISendRule
  | PubConstrRule
  | FreshConstrRule
  | IEqualityRule -- Necessary for diff
  deriving( Ord, Eq, Show, Data, Typeable, Generic)
instance NFData IntrRuleACInfo
instance Binary IntrRuleACInfo

-- | An intruder rule modulo AC.
type IntrRuleAC = Rule IntrRuleACInfo

-- | Converts between these two types of rules, if possible.
ruleACToIntrRuleAC :: RuleAC -> Maybe IntrRuleAC
ruleACToIntrRuleAC (Rule (IntrInfo i) ps cs as nvs) = Just (Rule i ps cs as nvs)
ruleACToIntrRuleAC _                                = Nothing

-- | Converts between these two types of rules.
ruleACIntrToRuleAC :: IntrRuleAC -> RuleAC
ruleACIntrToRuleAC (Rule ri ps cs as nvs) = Rule (IntrInfo ri) ps cs as nvs

-- | Converts between these two types of rules.
ruleACIntrToRuleACInst :: IntrRuleAC -> RuleACInst
ruleACIntrToRuleACInst (Rule ri ps cs as nvs) = Rule (IntrInfo ri) ps cs as nvs

-- | Converts between constructor and destructor rules.
constrRuleToDestrRule :: RuleAC -> Int -> Bool -> Bool -> [RuleAC]
constrRuleToDestrRule (Rule (IntrInfo (ConstrRule name)) ps' cs _ _) i s c
    -- we remove the actions and new variables as destructors do not have actions or new variables
    = map toRule $ permutations ps'
    where
        toRule :: [LNFact] -> RuleAC 
        toRule []     = error "Bug in constrRuleToDestrRule. Please report."
        toRule (p:ps) = Rule (IntrInfo (DestrRule name i s c)) ((convertKUtoKD p):ps) (map convertKUtoKD cs) [] []
constrRuleToDestrRule _ _ _ _ = error "Not a destructor rule."

-- | Converts between destructor and constructor rules.
destrRuleToConstrRule :: FunSym -> Int -> RuleAC -> [RuleAC]
destrRuleToConstrRule f l (Rule (IntrInfo (DestrRule name _ _ _)) ps cs _ _)
    = map (\x -> toRule x (conclusions cs)) (permutations (map convertKDtoKU ps ++ kuFacts))
    where
        -- we add the conclusion as an action as constructors have this action
        toRule :: [LNFact] -> [LNFact] -> RuleAC
        toRule ps' cs' = Rule (IntrInfo (ConstrRule name)) ps' cs' cs' []

        conclusions [] = []
        -- KD and KU facts only have one term
        conclusions ((Fact KDFact ann (m:ms)):cs') = (Fact KUFact ann ((addTerms m):ms)):(conclusions cs')
        conclusions                    (c:cs') =                               c:(conclusions cs')

        addTerms (FAPP f' t) | f'==f = fApp f (t ++ newvars)
        addTerms  t                  = fApp f (t:newvars)

        kuFacts = map kuFact newvars

        newvars = map (var "z") [1..(toInteger $ l-(length ps))]
destrRuleToConstrRule _ _ _ = error "Not a constructor rule."

-- | Creates variants of a destructor rule, where KD and KU facts are permuted.
destrRuleToDestrRule :: RuleAC -> [RuleAC]
destrRuleToDestrRule (Rule (IntrInfo (DestrRule name i s c)) ps' cs as nv)
    = map toRule $ permutations (map convertKDtoKU ps')
    where
        toRule []     = error "Bug in destrRuleToDestrRule. Please report."
        toRule (p:ps) = Rule (IntrInfo (DestrRule name i s c)) ((convertKUtoKD p):ps) cs as nv
destrRuleToDestrRule _ = error "Not a destructor rule."


-- Instances
------------

instance Apply s IntrRuleACInfo where
    apply _ = id

instance HasFrees IntrRuleACInfo where
    foldFrees _ = const mempty
    foldFreesOcc  _ _ = const mempty
    mapFrees _  = pure


------------------------------------------------------------------------------
-- Concrete rules
------------------------------------------------------------------------------

-- | A rule modulo E is always a protocol rule. Intruder rules are specified
-- abstractly by their operations generating them and are only available once
-- their variants are built.
type ProtoRuleE  = Rule ProtoRuleEInfo

-- | A protocol rule modulo AC.
type ProtoRuleAC = Rule ProtoRuleACInfo

-- | A rule modulo AC is either a protocol rule or an intruder rule
type RuleAC      = Rule (RuleInfo ProtoRuleACInfo IntrRuleACInfo)

-- | A rule instance module AC is either a protocol rule or an intruder rule.
-- The info identifies the corresponding rule modulo AC that the instance was
-- derived from.
type RuleACInst  = Rule (RuleInfo ProtoRuleACInstInfo IntrRuleACInfo)

-- Accessing the rule name
--------------------------

-- | Types that have an associated name.
class HasRuleName t where
  ruleName       :: t -> RuleInfo ProtoRuleName IntrRuleACInfo

instance HasRuleName ProtoRuleE where
  ruleName       = ProtoInfo . L.get (preName . rInfo)

instance HasRuleName RuleAC where
  ruleName = ruleInfo (ProtoInfo . L.get pracName) IntrInfo . L.get rInfo

instance HasRuleName ProtoRuleAC where
  ruleName  = ProtoInfo . L.get (pracName . rInfo)

instance HasRuleName IntrRuleAC where
  ruleName = IntrInfo . L.get rInfo

instance HasRuleName RuleACInst where
  ruleName = ruleInfo (ProtoInfo . L.get praciName) IntrInfo . L.get rInfo

class HasRuleAttributes t where
  ruleAttributes :: t -> [RuleAttribute]

instance HasRuleAttributes ProtoRuleE where
  ruleAttributes = L.get (preAttributes . rInfo)

instance HasRuleAttributes RuleAC where
  ruleAttributes (Rule (ProtoInfo ri) _ _ _ _) = L.get pracAttributes ri
  ruleAttributes _                             = []

instance HasRuleAttributes ProtoRuleAC where
  ruleAttributes = L.get (pracAttributes . rInfo)

instance HasRuleAttributes IntrRuleAC where
  ruleAttributes _ = []

instance HasRuleAttributes RuleACInst where
  ruleAttributes (Rule (ProtoInfo ri) _ _ _ _) = L.get praciAttributes ri
  ruleAttributes _                             = []

-- Queries
----------

-- | True iff the rule is a destruction rule.
isDestrRule :: HasRuleName r => r -> Bool
isDestrRule ru = case ruleName ru of
  IntrInfo (DestrRule _ _ _ _) -> True
  IntrInfo IEqualityRule   -> True
  _                        -> False

-- | True iff the rule is an iequality rule.
isIEqualityRule :: HasRuleName r => r -> Bool
isIEqualityRule ru = case ruleName ru of
  IntrInfo IEqualityRule -> True
  _                      -> False

-- | True iff the rule is a construction rule.
isConstrRule :: HasRuleName r => r -> Bool
isConstrRule ru = case ruleName ru of
  IntrInfo (ConstrRule _)  -> True
  IntrInfo FreshConstrRule -> True
  IntrInfo PubConstrRule   -> True
  IntrInfo CoerceRule      -> True
  _                        -> False

-- | True iff the rule is a construction rule.
isPubConstrRule :: HasRuleName r => r -> Bool
isPubConstrRule ru = case ruleName ru of
  IntrInfo PubConstrRule   -> True
  _                        -> False
  
-- | True iff the rule is the special fresh rule.
isFreshRule :: HasRuleName r => r -> Bool
isFreshRule = (ProtoInfo FreshRule ==) . ruleName

-- | True iff the rule is the special learn rule.
isIRecvRule :: HasRuleName r => r -> Bool
isIRecvRule = (IntrInfo IRecvRule ==) . ruleName

-- | True iff the rule is the special knows rule.
isISendRule :: HasRuleName r => r -> Bool
isISendRule = (IntrInfo ISendRule ==) . ruleName

-- | True iff the rule is the special coerce rule.
isCoerceRule :: HasRuleName r => r -> Bool
isCoerceRule = (IntrInfo CoerceRule ==) . ruleName

-- | True iff the rule is a destruction rule with constant RHS.
isConstantRule :: HasRuleName r => r -> Bool
isConstantRule ru = case ruleName ru of
  IntrInfo (DestrRule _ _ _ constant) -> constant
  _                                   -> False

-- | True iff the rule is a destruction rule where the RHS is a true subterm of the LHS.
isSubtermRule :: HasRuleName r => r -> Bool
isSubtermRule ru = case ruleName ru of
  IntrInfo (DestrRule _ _ subterm _) -> subterm
  IntrInfo IEqualityRule             -> True
  -- the equality rule is considered a subterm rule, as it has no RHS.
  _                                  -> False

-- | True if the messages in premises and conclusions are in normal form
nfRule :: Rule i -> WithMaude Bool
nfRule (Rule _ ps cs as nvs) = reader $ \hnd ->
    all (nfFactList hnd) [ps, cs, as, map termFact nvs]
  where
    nfFactList hnd xs =
        getAll $ foldMap (foldMap (All . (\t -> nf' t `runReader` hnd))) xs

-- | Normalize all terms in premises, actions and conclusions
normRule :: Rule i -> WithMaude (Rule i)
normRule (Rule rn ps cs as nvs) = reader $ \hnd -> (Rule rn (normFacts ps hnd) (normFacts cs hnd) (normFacts as hnd) (normTerms nvs hnd))
  where
    normFacts fs hnd' = map (\f -> runReader (normFact f) hnd') fs
    normTerms fs hnd' = map (\f -> runReader (norm' f) hnd') fs

-- | True iff the rule is an intruder rule
isIntruderRule :: HasRuleName r => r -> Bool
isIntruderRule ru =
    case ruleName ru of IntrInfo _ -> True; ProtoInfo _ -> False

-- | True iff the rule is an intruder rule
isProtocolRule :: HasRuleName r => r -> Bool
isProtocolRule ru =
    case ruleName ru of IntrInfo _ -> False; ProtoInfo _ -> True
    
-- | True if the protocol rule has only the trivial variant.
isTrivialProtoVariantAC :: ProtoRuleAC -> ProtoRuleE -> Bool
isTrivialProtoVariantAC (Rule info ps as cs nvs) (Rule _ ps' as' cs' nvs') =
    L.get pracVariants info == Disj [emptySubstVFresh]
    && ps == ps' && as == as' && cs == cs' && nvs == nvs'

-- | Returns a rule's name
getRuleName :: HasRuleName (Rule i) => Rule i -> String
getRuleName ru = case ruleName ru of
                      IntrInfo i  -> case i of
                                      ConstrRule x      -> "Constr" ++ (prefixIfReserved ('c' : BC.unpack x))
                                      DestrRule x _ _ _ -> "Destr" ++ (prefixIfReserved ('d' : BC.unpack x))
                                      CoerceRule        -> "Coerce"
                                      IRecvRule         -> "Recv"
                                      ISendRule         -> "Send"
                                      PubConstrRule     -> "PubConstr"
                                      FreshConstrRule   -> "FreshConstr"
                                      IEqualityRule     -> "Equality"
                      ProtoInfo p -> case p of
                                      FreshRule   -> "FreshRule"
                                      StandRule s -> s

-- | Returns a protocol rule's name
getRuleNameDiff :: HasRuleName (Rule i) => Rule i -> String
getRuleNameDiff ru = case ruleName ru of
                      IntrInfo i  -> "Intr" ++ case i of
                                      ConstrRule x      -> "Constr" ++ (prefixIfReserved ('c' : BC.unpack x))
                                      DestrRule x _ _ _ -> "Destr" ++ (prefixIfReserved ('d' : BC.unpack x))
                                      CoerceRule        -> "Coerce"
                                      IRecvRule         -> "Recv"
                                      ISendRule         -> "Send"
                                      PubConstrRule     -> "PubConstr"
                                      FreshConstrRule   -> "FreshConstr"
                                      IEqualityRule     -> "Equality"
                      ProtoInfo p -> "Proto" ++ case p of
                                      FreshRule   -> "FreshRule"
                                      StandRule s -> s

-- | Returns the remaining rule applications within the deconstruction chain if possible, 0 otherwise
getRemainingRuleApplications :: RuleACInst -> Int
getRemainingRuleApplications ru = case ruleName ru of
  IntrInfo (DestrRule _ i _ _) -> i
  _                            -> 0

-- | Sets the remaining rule applications within the deconstruction chain if possible
setRemainingRuleApplications :: RuleACInst -> Int -> RuleACInst
setRemainingRuleApplications (Rule (IntrInfo (DestrRule name _ subterm constant)) prems concs acts nvs) i
    = Rule (IntrInfo (DestrRule name i subterm constant)) prems concs acts nvs
setRemainingRuleApplications rule _
    = rule

-- | Converts a protocol rule to its "left" variant
getLeftRule :: ProtoRuleE ->  ProtoRuleE
getLeftRule (Rule ri ps cs as nvs) =
   (Rule ri (map getLeftFact ps) (map getLeftFact cs) (map getLeftFact as) (map getLeftTerm nvs))

-- | Converts a protocol rule to its "left" variant
getRightRule :: ProtoRuleE ->  ProtoRuleE
getRightRule (Rule ri ps cs as nvs) =
   (Rule ri (map getRightFact ps) (map getRightFact cs) (map getRightFact as) (map getRightTerm nvs))
   
-- | Returns a list of all new variables that need to be fixed for mirroring
getNewVariables :: Bool -> RuleACInst -> [LVar]
getNewVariables showPubVars (Rule _ _ _ _ nvs) = case showPubVars of
    True  -> newvars
    False -> filter (\v -> not $ lvarSort v == LSortPub) newvars
  where
    newvars = toVariables nvs
    
    toVariables []     = []
    toVariables (x:xs) = case getVar x of
                              Just v  -> v:(toVariables xs)
                              -- if the variable is already fixed, no need to fix it again!
                              Nothing -> toVariables xs

-- | Returns whether a given rule has new variables
containsNewVars :: RuleACInst -> Bool
containsNewVars (Rule _ _ _ _ nvs) = nvs == []

-- | Given a fresh rule instance and the rule instance to mirror, returns a substitution
--   determining how all new variables need to be instantiated if possible.
--   First parameter: original instance to mirror
--   Second parameter: fresh instance
getSubstitutionsFixingNewVars :: RuleACInst -> RuleACInst -> Maybe LNSubst
getSubstitutionsFixingNewVars (Rule (ProtoInfo (ProtoRuleACInstInfo _ _ _)) _ _ _ instancesO)
   (Rule (ProtoInfo (ProtoRuleACInstInfo _ _ _)) _ _ _ instancesF)
      | all (\(x, y) -> isPubVar x || x == y) $ zip instancesF instancesO
          = Just $ Subst $ M.fromList $ substList instancesF instancesO
      -- otherwise there is no substitution
      | otherwise
          = Nothing
    where
       substList []     []     = []
       substList (f:fs) (o:os) = case getVar f of
                   Nothing -> (substList fs os)
                   Just v  -> (v, o):(substList fs os)
       substList _      _      = error "getSubstitutionsFixingNewVars: different number of new variables"
getSubstitutionsFixingNewVars _ _
          = error "getSubstitutionsFixingNewVars: not called on a protocol rule" -- FIXME: Nothing?

-- Construction
---------------

-- | Returns a multiplication rule instance of the given size.
multRuleInstance :: Int -> RuleAC
multRuleInstance n = (Rule (IntrInfo (ConstrRule $ BC.pack "_mult")) (map xifact [1..n]) [prod] [prod] [])
  where
    prod = kuFact (FAPP (AC Mult) (map xi [1..n]))
    
    xi :: Int -> LNTerm
    xi k = (LIT $ Var $ LVar "x" LSortMsg (toInteger k))
    
    xifact :: Int -> LNFact
    xifact k = kuFact (xi k)

-- | Returns a union rule instance of the given size.
unionRuleInstance :: Int -> RuleAC
unionRuleInstance n = (Rule (IntrInfo (ConstrRule $ BC.pack "_union")) (map xifact [1..n]) [prod] [prod] [])
  where
    prod = kuFact (FAPP (AC Union) (map xi [1..n]))
    
    xi :: Int -> LNTerm
    xi k = (LIT $ Var $ LVar "x" LSortMsg (toInteger k))
    
    xifact :: Int -> LNFact
    xifact k = kuFact (xi k)

-- | Returns a xor rule instance of the given size.
xorRuleInstance :: Int -> RuleAC
xorRuleInstance n = (Rule (IntrInfo (ConstrRule $ BC.pack "_xor")) (map xifact [1..n]) [prod] [prod] [])
  where
    prod = Fact KUFact S.empty [(FAPP (AC Xor) (map xi [1..n]))]
    
    xi :: Int -> LNTerm
    xi k = (LIT $ Var $ LVar "x" LSortMsg (toInteger k))
    
    xifact :: Int -> LNFact
    xifact k = Fact KUFact S.empty [(xi k)]

type RuleACConstrs = Disj LNSubstVFresh

-- | Compute /some/ rule instance of a rule modulo AC. If the rule is a
-- protocol rule, then the given source and variants also need to be handled.
someRuleACInst :: MonadFresh m
               => RuleAC
               -> m (RuleACInst, Maybe RuleACConstrs)
someRuleACInst =
    fmap extractInsts . rename
  where
    extractInsts (Rule (ProtoInfo i) ps cs as nvs) =
      ( Rule (ProtoInfo i') ps cs as nvs
      , Just (L.get pracVariants i)
      )
      where
        i' = ProtoRuleACInstInfo (L.get pracName i) 
                                 (L.get pracAttributes i)
                                 (L.get pracLoopBreakers i) 
    extractInsts (Rule (IntrInfo i) ps cs as nvs) =
      ( Rule (IntrInfo i) ps cs as nvs, Nothing )

-- | Compute /some/ rule instance of a rule modulo AC. If the rule is a
-- protocol rule, then the given source and variants also need to be handled.
someRuleACInstAvoiding :: HasFrees t 
               => RuleAC
               -> t
               -> (RuleACInst, Maybe RuleACConstrs)
someRuleACInstAvoiding r s =
    renameAvoiding (extractInsts r) s
  where
    extractInsts (Rule (ProtoInfo i) ps cs as nvs) =
      ( Rule (ProtoInfo i') ps cs as nvs
      , Just (L.get pracVariants i)
      )
      where
        i' = ProtoRuleACInstInfo (L.get pracName i) 
                                 (L.get pracAttributes i)
                                 (L.get pracLoopBreakers i)
    extractInsts (Rule (IntrInfo i) ps cs as nvs) =
      ( Rule (IntrInfo i) ps cs as nvs, Nothing )

-- | Compute /some/ rule instance of a rule modulo AC. If the rule is a
-- protocol rule, then the given source and variants also need to be handled.
someRuleACInstFixing :: MonadFresh m
               => RuleAC
               -> LNSubst
               -> m (RuleACInst, Maybe RuleACConstrs)
someRuleACInstFixing r subst =
    renameIgnoring (varsRange subst) (extractInsts r)
  where
    extractInsts (Rule (ProtoInfo i) ps cs as nvs) =
      ( apply subst (Rule (ProtoInfo i') ps cs as nvs)
      , Just (L.get pracVariants i)
      )
      where
        i' = ProtoRuleACInstInfo (L.get pracName i) 
                                 (L.get pracAttributes i)
                                 (L.get pracLoopBreakers i)
    extractInsts (Rule (IntrInfo i) ps cs as nvs) =
      ( apply subst (Rule (IntrInfo i) ps cs as nvs), Nothing )
      
-- | Compute /some/ rule instance of a rule modulo AC. If the rule is a
-- protocol rule, then the given source and variants also need to be handled.
someRuleACInstAvoidingFixing :: HasFrees t 
               => RuleAC
               -> t
               -> LNSubst
               -> (RuleACInst, Maybe RuleACConstrs)
someRuleACInstAvoidingFixing r s subst =
    renameAvoidingIgnoring (extractInsts r) s (varsRange subst)
  where
    extractInsts (Rule (ProtoInfo i) ps cs as nvs) =
      ( apply subst (Rule (ProtoInfo i') ps cs as nvs)
      , Just (L.get pracVariants i)
      )
      where
        i' = ProtoRuleACInstInfo (L.get pracName i) 
                                 (L.get pracAttributes i)
                                 (L.get pracLoopBreakers i)
    extractInsts (Rule (IntrInfo i) ps cs as nvs) =
      ( apply subst (Rule (IntrInfo i) ps cs as nvs), Nothing )
      
-- | Add the diff label to a rule
addDiffLabel :: Rule a -> String -> Rule a
addDiffLabel (Rule info prems concs acts nvs) name = Rule info prems concs (acts ++ [Fact {factTag = ProtoFact Linear name 0, factAnnotations = S.empty, factTerms = []}]) nvs

-- | Remove the diff label from a rule
removeDiffLabel :: Rule a -> String -> Rule a
removeDiffLabel (Rule info prems concs acts nvs) name = Rule info prems concs (filter isNotDiffAnnotation acts) nvs
  where
    isNotDiffAnnotation fa = (fa /= Fact {factTag = ProtoFact Linear name 0, factAnnotations = S.empty, factTerms = []})

-- Unification
--------------

-- | Unify a list of @RuleACInst@ equalities.
unifyRuleACInstEqs :: [Equal RuleACInst] -> WithMaude [LNSubstVFresh]
unifyRuleACInstEqs eqs
  | all unifiable eqs = unifyLNFactEqs $ concatMap ruleEqs eqs
  | otherwise         = return []
  where
    unifiable (Equal ru1 ru2) =
         L.get rInfo ru1            == L.get rInfo ru2
      && length (L.get rPrems ru1) == length (L.get rPrems ru2)
      && length (L.get rConcs ru1) == length (L.get rConcs ru2)

    ruleEqs (Equal ru1 ru2) =
        zipWith Equal (L.get rPrems ru1) (L.get rPrems ru2) ++
        zipWith Equal (L.get rConcs ru1) (L.get rConcs ru2)

-- | Are these two rule instances unifiable?
unifiableRuleACInsts :: RuleACInst -> RuleACInst -> WithMaude Bool
unifiableRuleACInsts ru1 ru2 =
    (not . null) <$> unifyRuleACInstEqs [Equal ru1 ru2]

-- | Are these two rule instances equal up to renaming of variables?
equalRuleUpToRenaming :: (Show a, Eq a, HasFrees a) => Rule a -> Rule a -> WithMaude Bool
equalRuleUpToRenaming r1@(Rule rn1 pr1 co1 ac1 nvs1) r2@(Rule rn2 pr2 co2 ac2 nvs2) = reader $ \hnd ->
  case eqs of
       Nothing   -> False
       Just eqs' -> (rn1 == rn2) && (any isRenamingPerRule $ unifs eqs' hnd)
    where
       isRenamingPerRule subst = isRenaming (restrictVFresh (vars r1) subst) && isRenaming (restrictVFresh (vars r2) subst)
       vars ru = map fst $ varOccurences ru
       unifs eq hnd = unifyLNTerm eq `runReader` hnd
       eqs = foldl matchFacts (Just $ zipWith Equal nvs1 nvs2) $ zip (pr1++co1++ac1) (pr2++co2++ac2)
       matchFacts Nothing  _                                    = Nothing
       matchFacts (Just l) (Fact f1 _ t1, Fact f2 _ t2) | f1 == f2  = Just ((zipWith Equal t1 t2)++l)
                                                    | otherwise = Nothing

------------------------------------------------------------------------------
-- Fact analysis
------------------------------------------------------------------------------

-- | Globally unique facts.
--
-- A rule instance removes a fact fa if fa is in the rule's premise but not
-- in the rule's conclusion.
--
-- A fact symbol fa is globally fresh with respect to a dependency graph if
-- there are no two rule instances that remove the same fact built from fa.
--
-- We are looking for sufficient criterion to prove that a fact symbol is
-- globally fresh.
--
-- The Fr symbol is globally fresh by construction.
--
-- We have to track every creation of a globally fresh fact to a Fr fact.
--
-- (And show that the equality of of the created fact implies the equality of
-- the corresponding fresh facts. Ignore this for now by assuming that no
-- duplication happens.)
--
-- (fa(x1), fr(y1)), (fa(x2), fr(y2)) : x2 = x1 ==> y1 == y2
--
-- And ensure that every duplication is non-unifiable.
--
-- A Fr fact is described
--
-- We track which symbols are not globally fresh.
--
-- All persistent facts are not globally fresh.
--
-- Adding a rule ru.
--   All fact symbols that occur twice in the conclusion
--
-- For simplicity: globally fresh fact symbols occur at most once in premise
--   and conclusion of a rule.
--
-- A fact is removed by a rule if it occurs in the rules premise
--   1. but doesn't occur in the rule's conclusion
--   2. or does occur but non-unifiable.
--
-- We want a sufficient criterion to prove that a fact is globally unique.
--
--

------------------------------------------------------------------------------
-- Pretty-Printing
------------------------------------------------------------------------------

-- | Prefix the name if it is equal to a reserved name.
--
-- NOTE: We maintain the invariant that a theory does not contain standard
-- rules with a reserved name. This is a last ressort. The pretty-printed
-- theory can then not be parsed anymore.
prefixIfReserved :: String -> String
prefixIfReserved n
  | n `elem` reservedRuleNames = "_" ++ n
  | "_" `isPrefixOf` n         = "_" ++ n
  | otherwise                  = n

-- | List of all reserved rule names.
reservedRuleNames :: [String]
reservedRuleNames = ["Fresh", "irecv", "isend", "coerce", "fresh", "pub", "iequality"]

prettyProtoRuleName :: Document d => ProtoRuleName -> d
prettyProtoRuleName rn = text $ case rn of
    FreshRule   -> "Fresh"
    StandRule n -> prefixIfReserved n

prettyRuleName :: (HighlightDocument d, HasRuleName (Rule i)) => Rule i -> d
prettyRuleName = ruleInfo prettyProtoRuleName prettyIntrRuleACInfo . ruleName

prettyRuleAttribute :: (HighlightDocument d) => RuleAttribute -> d
prettyRuleAttribute attr = case attr of
    RuleColor c -> text "color=" <> text (rgbToHex c)
    Process   p -> text "process=" <> text (prettySapicTopLevel' f p)
<<<<<<< HEAD
        where f l a r = render $ prettyRuleShow l a r
=======
        where f l a r rest = render $ prettyRuleRestr l a r rest
>>>>>>> 0811880d

-- | Pretty print the rule name such that it can be used as a case name
showRuleCaseName :: HasRuleName (Rule i) => Rule i -> String
showRuleCaseName =
    render . ruleInfo prettyProtoRuleName prettyIntrRuleACInfo . ruleName

prettyIntrRuleACInfo :: Document d => IntrRuleACInfo -> d
prettyIntrRuleACInfo rn = text $ case rn of
    IRecvRule            -> "irecv"
    ISendRule            -> "isend"
    CoerceRule           -> "coerce"
    FreshConstrRule      -> "fresh"
    PubConstrRule        -> "pub"
    IEqualityRule        -> "iequality"
    ConstrRule name      -> prefixIfReserved ('c' : BC.unpack name)
    DestrRule name _ _ _ -> prefixIfReserved ('d' : BC.unpack name)
--     DestrRule name i -> prefixIfReserved ('d' : BC.unpack name ++ "_" ++ show i)

<<<<<<< HEAD
prettyRuleGen :: (HighlightDocument d) => (f -> d) -> [f] -> [f] -> [f] -> d
prettyRuleGen ppFact prems acts concls=
    (sep [ nest 1 $ ppFactsList prems
                , if null acts
=======

prettyRestr :: HighlightDocument d => F.SyntacticLNFormula -> d
prettyRestr fact =  operator_ "_restrict(" <> F.prettySyntacticLNFormula fact <> operator_ ")" 

-- | pretty-print rules with restrictions
prettyRuleRestr :: HighlightDocument d => [LNFact] -> [LNFact] -> [LNFact] -> [F.SyntacticLNFormula] -> d
prettyRuleRestr prems acts concls restr =
    sep [ nest 1 $ ppFactsList prems
                , if null acts && null restr
>>>>>>> 0811880d
                    then operator_ "-->"
                    else fsep [operator_ "--[", ppList (map prettyLNFact  acts ++ map prettyRestr restr), operator_ "]->"]
                , nest 1 $ ppFactsList concls]
-- Debug:
--     (keyword_ "new variables: ") <> (ppList prettyLNTerm $ L.get rNewVars ru)
  where
<<<<<<< HEAD
    ppList pp        = fsep . punctuate comma . map pp
    ppFacts'         = ppList ppFact
    ppFactsList list = fsep [operator_ "[", ppFacts' list, operator_ "]"]
=======
    ppList           = fsep . punctuate comma 
    ppFactsList list = fsep [operator_ "[", ppList $ map prettyLNFact list, operator_ "]"]

-- | pretty-print rules without restrictions
prettyRule :: HighlightDocument d => [LNFact] -> [LNFact] -> [LNFact] -> d
prettyRule prems acts concls = prettyRuleRestr prems acts concls []

>>>>>>> 0811880d

prettyRule :: HighlightDocument d => [LNFact] -> [LNFact] -> [LNFact] -> d
prettyRule = prettyRuleGen prettyLNFact

prettyRuleShow :: (HighlightDocument d, Show l) => [Fact (Term l)] -> [Fact (Term l)] -> [Fact (Term l)] -> d
prettyRuleShow = prettyRuleGen (prettyFact $ prettyTerm $ text . show)

prettyNamedRule :: (HighlightDocument d, HasRuleName (Rule i), HasRuleAttributes (Rule i))
                => d           -- ^ Prefix.
                -> (i -> d)    -- ^ Rule info pretty printing.
                -> Rule i -> d
prettyNamedRule prefix ppInfo ru =
    prefix <-> prettyRuleName ru <> ppAttributes <> colon $-$
    nest 2 
    (prettyRule (facts rPrems) acts (facts rConcs))  $-$
    nest 2 (ppInfo $ L.get rInfo ru) -- $-$
    where 
    acts             = filter isNotDiffAnnotation (L.get rActs ru)
    isNotDiffAnnotation fa = (fa /= Fact {factTag = ProtoFact Linear ("Diff" ++ getRuleNameDiff ru) 0, factAnnotations = S.empty, factTerms = []})
    facts proj     = L.get proj ru
    ppAttributes = case ruleAttributes ru of
        []    -> text ""
        attrs -> hcat [text "[", hsep $ map prettyRuleAttribute attrs, text "]"]

prettyProtoRuleACInfo :: HighlightDocument d => ProtoRuleACInfo -> d
prettyProtoRuleACInfo i =
    (ppVariants $ L.get pracVariants i) $-$
    prettyLoopBreakers i
  where
    ppVariants (Disj [subst]) | subst == emptySubstVFresh = emptyDoc
    ppVariants substs = kwVariantsModulo "AC" $-$ prettyDisjLNSubstsVFresh substs

prettyProtoRuleACInstInfo :: HighlightDocument d => ProtoRuleACInstInfo -> d
prettyProtoRuleACInstInfo i = prettyInstLoopBreakers i

prettyLoopBreakers :: HighlightDocument d => ProtoRuleACInfo -> d
prettyLoopBreakers i = case breakers of
    []  -> emptyDoc
    [_] -> lineComment_ $ "loop breaker: "  ++ show breakers
    _   -> lineComment_ $ "loop breakers: " ++ show breakers
  where
    breakers = getPremIdx <$> L.get pracLoopBreakers i

prettyInstLoopBreakers :: HighlightDocument d => ProtoRuleACInstInfo -> d
prettyInstLoopBreakers i = case breakers of
    []  -> emptyDoc
    [_] -> lineComment_ $ "loop breaker: "  ++ show breakers
    _   -> lineComment_ $ "loop breakers: " ++ show breakers
  where
    breakers = getPremIdx <$> L.get praciLoopBreakers i

prettyProtoRuleE :: HighlightDocument d => ProtoRuleE -> d
prettyProtoRuleE = prettyNamedRule (kwRuleModulo "E") (const emptyDoc)

prettyRuleAC :: HighlightDocument d => RuleAC -> d
prettyRuleAC =
    prettyNamedRule (kwRuleModulo "AC")
        (ruleInfo prettyProtoRuleACInfo (const emptyDoc))

prettyIntrRuleAC :: HighlightDocument d => IntrRuleAC -> d
prettyIntrRuleAC = prettyNamedRule (kwRuleModulo "AC") (const emptyDoc)

prettyProtoRuleAC :: HighlightDocument d => ProtoRuleAC -> d
prettyProtoRuleAC = prettyNamedRule (kwRuleModulo "AC") prettyProtoRuleACInfo

prettyRuleACInst :: HighlightDocument d => RuleACInst -> d
prettyRuleACInst = prettyNamedRule (kwInstanceModulo "AC") (const emptyDoc)<|MERGE_RESOLUTION|>--- conflicted
+++ resolved
@@ -125,12 +125,8 @@
   , reservedRuleNames
   , showRuleCaseName
   , prettyRule
-<<<<<<< HEAD
-  , prettyRuleGen
-  , prettyRuleShow
-=======
+  , prettyRuleRestrGen
   , prettyRuleRestr
->>>>>>> 0811880d
   , prettyProtoRuleName
   , prettyRuleName
   , prettyRuleAttribute
@@ -1036,11 +1032,9 @@
 prettyRuleAttribute attr = case attr of
     RuleColor c -> text "color=" <> text (rgbToHex c)
     Process   p -> text "process=" <> text (prettySapicTopLevel' f p)
-<<<<<<< HEAD
-        where f l a r = render $ prettyRuleShow l a r
-=======
-        where f l a r rest = render $ prettyRuleRestr l a r rest
->>>>>>> 0811880d
+        where f l a r rest = render $ prettyRuleRestr (g l) (g a) (g r) (h rest)
+              g = map toLNFact
+              h = map toLFormula
 
 -- | Pretty print the rule name such that it can be used as a case name
 showRuleCaseName :: HasRuleName (Rule i) => Rule i -> String
@@ -1059,47 +1053,33 @@
     DestrRule name _ _ _ -> prefixIfReserved ('d' : BC.unpack name)
 --     DestrRule name i -> prefixIfReserved ('d' : BC.unpack name ++ "_" ++ show i)
 
-<<<<<<< HEAD
-prettyRuleGen :: (HighlightDocument d) => (f -> d) -> [f] -> [f] -> [f] -> d
-prettyRuleGen ppFact prems acts concls=
-    (sep [ nest 1 $ ppFactsList prems
-                , if null acts
-=======
-
-prettyRestr :: HighlightDocument d => F.SyntacticLNFormula -> d
-prettyRestr fact =  operator_ "_restrict(" <> F.prettySyntacticLNFormula fact <> operator_ ")" 
-
 -- | pretty-print rules with restrictions
-prettyRuleRestr :: HighlightDocument d => [LNFact] -> [LNFact] -> [LNFact] -> [F.SyntacticLNFormula] -> d
-prettyRuleRestr prems acts concls restr =
+prettyRuleRestrGen :: (HighlightDocument d) => (f -> d) -> (r -> d) -> [f] -> [f] -> [f] -> [r] -> d
+prettyRuleRestrGen ppFact ppRestr prems acts concls restr=
     sep [ nest 1 $ ppFactsList prems
                 , if null acts && null restr
->>>>>>> 0811880d
                     then operator_ "-->"
-                    else fsep [operator_ "--[", ppList (map prettyLNFact  acts ++ map prettyRestr restr), operator_ "]->"]
+                    else fsep [operator_ "--["
+                             , ppList (map ppFact acts
+                                    ++ map ppRestr' restr)
+                             , operator_ "]->"]
                 , nest 1 $ ppFactsList concls]
 -- Debug:
 --     (keyword_ "new variables: ") <> (ppList prettyLNTerm $ L.get rNewVars ru)
   where
-<<<<<<< HEAD
-    ppList pp        = fsep . punctuate comma . map pp
-    ppFacts'         = ppList ppFact
+    ppList           = fsep . punctuate comma
+    ppFacts'         = ppList . map ppFact
     ppFactsList list = fsep [operator_ "[", ppFacts' list, operator_ "]"]
-=======
-    ppList           = fsep . punctuate comma 
-    ppFactsList list = fsep [operator_ "[", ppList $ map prettyLNFact list, operator_ "]"]
+    ppRestr' fact    = operator_ "_restrict(" <> ppRestr fact <> operator_ ")"
+
+-- | pretty-print rules with restrictions
+prettyRuleRestr :: HighlightDocument d => [LNFact] -> [LNFact] -> [LNFact] -> [F.SyntacticLNFormula] -> d
+prettyRuleRestr = prettyRuleRestrGen prettyLNFact F.prettySyntacticLNFormula
 
 -- | pretty-print rules without restrictions
 prettyRule :: HighlightDocument d => [LNFact] -> [LNFact] -> [LNFact] -> d
 prettyRule prems acts concls = prettyRuleRestr prems acts concls []
 
->>>>>>> 0811880d
-
-prettyRule :: HighlightDocument d => [LNFact] -> [LNFact] -> [LNFact] -> d
-prettyRule = prettyRuleGen prettyLNFact
-
-prettyRuleShow :: (HighlightDocument d, Show l) => [Fact (Term l)] -> [Fact (Term l)] -> [Fact (Term l)] -> d
-prettyRuleShow = prettyRuleGen (prettyFact $ prettyTerm $ text . show)
 
 prettyNamedRule :: (HighlightDocument d, HasRuleName (Rule i), HasRuleAttributes (Rule i))
                 => d           -- ^ Prefix.
