-- |
-- Copyright   : (c) 2010-2012 Simon Meier, Benedikt Schmidt
--               contributing in 2019: Robert Künnemann, Johannes Wocker
-- License     : GPL v3 (see LICENSE)
--
-- Maintainer  : Simon Meier <iridcode@gmail.com>
-- Portability : portable
--
-- Parsing Terms

module Theory.Text.Parser.Term (
    msetterm
    , vlit
    , llit
    , term
    , llitNoPub
<<<<<<< HEAD
    , reservedBuiltins
=======
    , llitWithNode
>>>>>>> 6005d13a
)
where

import           Prelude                    hiding (id, (.))
import qualified Data.ByteString.Char8      as BC
import           Data.Foldable              (asum)
-- import           Data.Monoid                hiding (Last)
import qualified Data.Set                   as S
import           Control.Category
import           Control.Monad
import           Text.Parsec                hiding ((<|>))
import           Term.Substitution
import           Theory
import           Theory.Text.Parser.Token
import           Data.ByteString.Internal        (unpackChars)


-- | Parse a lit with logical variables parsed by @varp@
vlit :: Parser v -> Parser (NTerm v)
vlit varp = asum [freshTerm <$> freshName, pubTerm <$> pubName, varTerm <$> varp]

-- | Parse a lit with logical variables.
llit :: Parser LNTerm
llit = vlit msgvar

<<<<<<< HEAD
-- | Parse a lit with logical variables without public names in single constants.
=======
-- | Parse an lit with logical variables including timepoint variables
llitWithNode :: Parser LNTerm
llitWithNode = asum [freshTerm <$> freshName, pubTerm <$> pubName, varTerm <$> lvar]

-- | Parse an lit with logical variables without public names in single constants.
>>>>>>> 6005d13a
llitNoPub :: Parser LNTerm
llitNoPub = asum [freshTerm <$> freshName, varTerm <$> msgvar]

-- | Lookup the arity of a non-ac symbol. Fails with a sensible error message
-- if the operator is not known.
lookupArity :: String -> Parser (Int, Privacy,Constructability)
lookupArity op = do
    maudeSig <- sig <$> getState
    case lookup (BC.pack op) (S.toList (noEqFunSyms $ maudeSig) ++ [(emapSymString, (2,Public,Constructor))]) of
        Nothing    -> fail $ "unknown operator `" ++ op ++ "'"
        Just (k,priv,cnstr) -> return (k,priv,cnstr)

reservedBuiltins :: [[Char]]
reservedBuiltins =  map unpackChars [
    munSymString
  , oneSymString 
  , expSymString
  , multSymString
  , invSymString
  , pmultSymString 
  , emapSymString 
  , zeroSymString
  , xorSymString 
  ]

-- | Parse an n-ary operator application for arbitrary n.
naryOpApp :: Ord l => Bool -> Parser (Term l) -> Parser (Term l)
naryOpApp eqn plit = do
    op <- identifier
    --traceM $ show op ++ " " ++ show eqn
    when (eqn && op `elem` reservedBuiltins)
      $ error $ "`" ++ show op ++ "` is a reserved function name for builtins."
    ar@(k,_,_) <- lookupArity op
    ts <- parens $ if k == 1
                     then return <$> tupleterm eqn plit
                     else commaSep (msetterm eqn plit)
    let k' = length ts
    when (k /= k') $
        fail $ "operator `" ++ op ++"' has arity " ++ show k ++
               ", but here it is used with arity " ++ show k'
    let app o = if BC.pack op == emapSymString then fAppC EMap else fAppNoEq o
    return $ app (BC.pack op, ar) ts

-- | Parse a binary operator written as @op{arg1}arg2@.
binaryAlgApp :: Ord l => Bool -> Parser (Term l) -> Parser (Term l)
binaryAlgApp eqn plit = do
    op <- identifier
    when (eqn && op `elem` reservedBuiltins)
      $ error $ "`" ++ show op ++ "` is a reserved function name for builtins."
    ar@(k,_,_) <- lookupArity op
    arg1 <- braced (tupleterm eqn plit)
    arg2 <- term plit eqn
    when (k /= 2) $ fail
      "only operators of arity 2 can be written using the `op{t1}t2' notation"
    return $ fAppNoEq (BC.pack op, ar) [arg1, arg2]

diffOp :: Ord l => Bool -> Parser (Term l) -> Parser (Term l)
diffOp eqn plit = do
  ts <- symbol "diff" *> parens (commaSep (msetterm eqn plit))
  when (2 /= length ts) $ fail
    "the diff operator requires exactly 2 arguments"
  diff <- enableDiff . sig <$> getState
  when eqn $ fail
    "diff operator not allowed in equations"
  unless diff $ fail
    "diff operator found, but flag diff not set"
  let arg1 = head ts
  let arg2 = head (tail ts)
  return $ fAppDiff (arg1, arg2)

-- | Parse a term.
term :: Ord l => Parser (Term l) -> Bool -> Parser (Term l)
term plit eqn = asum
    [ pairing       <?> "pairs"
    , parens (msetterm eqn plit)
    , symbol "1" *> pure fAppOne
    , symbol "DH_neutral" *> pure fAppDHNeutral    
    , application <?> "function application"
    , nullaryApp
    , plit
    ]
    <?> "term"
  where
    application = asum $ map (try . ($ plit)) [naryOpApp eqn, binaryAlgApp eqn, diffOp eqn]
    pairing = angled (tupleterm eqn plit)
    nullaryApp = do
      maudeSig <- sig <$> getState
      -- FIXME: This try should not be necessary.
      asum [ try (symbol (BC.unpack sym)) *> pure (fApp fs [])
           | fs@(NoEq (sym,(0,_,_))) <- S.toList $ funSyms $ maudeSig ]

-- | A left-associative sequence of exponentations.
expterm :: Ord l => Bool -> Parser (Term l) -> Parser (Term l)
expterm eqn plit = chainl1 (term plit eqn) (curry fAppExp <$ opExp)

-- | A left-associative sequence of multiplications.
multterm :: Ord l => Bool -> Parser (Term l) -> Parser (Term l)
multterm eqn plit = do
    dh <- enableDH . sig  <$> getState
    if dh && not eqn -- if DH is not enabled, do not accept 'multterm's and 'expterm's
        then chainl1 (expterm eqn plit) ((\a b -> fAppAC Mult [a,b]) <$ opMult)
        else term plit eqn

-- | A left-associative sequence of xors.
xorterm :: Ord l => Bool -> Parser (Term l) -> Parser (Term l)
xorterm eqn plit = do
    xor <- enableXor . sig <$> getState
    if xor && not eqn-- if xor is not enabled, do not accept 'xorterms's
        then chainl1 (multterm eqn plit) ((\a b -> fAppAC Xor [a,b]) <$ opXor)
        else multterm eqn plit

-- | A left-associative sequence of multiset unions.
msetterm :: Ord l => Bool -> Parser (Term l) -> Parser (Term l)
msetterm eqn plit = do
    mset <- enableMSet . sig <$> getState
    if mset && not eqn-- if multiset is not enabled, do not accept 'msetterms's
        then chainl1 (xorterm eqn plit) ((\a b -> fAppAC Union [a,b]) <$ opPlus)
        else xorterm eqn plit

-- | A right-associative sequence of tuples.
tupleterm :: Ord l => Bool -> Parser (Term l) -> Parser (Term l)
tupleterm eqn plit = chainr1 (msetterm eqn plit) (curry fAppPair <$ comma)<|MERGE_RESOLUTION|>--- conflicted
+++ resolved
@@ -14,11 +14,9 @@
     , llit
     , term
     , llitNoPub
-<<<<<<< HEAD
     , reservedBuiltins
-=======
-    , llitWithNode
->>>>>>> 6005d13a
+    , vlitWithNode
+    , llitWithNode    
 )
 where
 
@@ -44,15 +42,17 @@
 llit :: Parser LNTerm
 llit = vlit msgvar
 
-<<<<<<< HEAD
--- | Parse a lit with logical variables without public names in single constants.
-=======
--- | Parse an lit with logical variables including timepoint variables
+
+-- | Parse a lit with logical variables including timepoint variables parsed by @varp@
+vlitWithNode :: Parser v -> Parser (NTerm v)
+vlitWithNode varp = asum [freshTerm <$> freshName, pubTerm <$> pubName, varTerm <$> varp]
+
+-- | Parse a lit with logical variables including timepoint variables
 llitWithNode :: Parser LNTerm
-llitWithNode = asum [freshTerm <$> freshName, pubTerm <$> pubName, varTerm <$> lvar]
+llitWithNode = vlitWithNode lvar
+
 
 -- | Parse an lit with logical variables without public names in single constants.
->>>>>>> 6005d13a
 llitNoPub :: Parser LNTerm
 llitNoPub = asum [freshTerm <$> freshName, varTerm <$> msgvar]
 
