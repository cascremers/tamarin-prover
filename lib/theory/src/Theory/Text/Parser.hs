--- conflicted
+++ resolved
@@ -57,11 +57,7 @@
 
 import           Debug.Trace
 
-<<<<<<< HEAD
--- import           Data.Functor.Identity 
-=======
 import           Data.Functor.Identity 
->>>>>>> abbe2302
 
 ------------------------------------------------------------------------------
 -- ParseRestriction datatype and functions to parse diff restrictions
@@ -899,15 +895,7 @@
                     predicates <- commaSep1 predicate
                     thy'       <-  foldM liftedAddPredicate thy predicates
                     return thy'
-<<<<<<< HEAD
-                where 
-                liftedAddPredicate thy' pr  = 
-                    case addPredicate pr thy' of 
-                        (Just thy'') -> return (thy''::OpenTheory)
-                        Nothing     -> fail $ "duplicate predicate: " ++ (render $ prettyLNFact (get pFact pr))
-=======
                     <?> "predicates"
->>>>>>> abbe2302
 
 -- used for debugging 
 -- println :: String -> ParsecT String u Identity ()          
