-- |
-- Copyright   : (c) 2010-2012 Simon Meier, Benedikt Schmidt
-- License     : GPL v3 (see LICENSE)
--
-- Maintainer  : Simon Meier <iridcode@gmail.com>
-- Portability : portable
--
-- Parsing protocol theories. See the MANUAL for a high-level description of
-- the syntax.
module Theory.Text.Parser (
    parseOpenTheory
  , parseOpenTheoryString
  , parseOpenDiffTheory
  , parseOpenDiffTheoryString
  , parseLemma
  , parseIntruderRules
  ) where

import           Prelude                    hiding (id, (.))

import qualified Data.ByteString            as B
import qualified Data.ByteString.Char8      as BC
import           Data.Char                  (isUpper, toUpper)
import           Data.Foldable              (asum)
import           Data.Label
import qualified Data.Map                   as M
-- import           Data.Monoid                hiding (Last)
import qualified Data.Set                   as S
import qualified Data.Text                  as T
import qualified Data.Text.Encoding         as TE
import qualified Data.List                  as L
import           Data.Color

import           Control.Applicative        hiding (empty, many, optional)
import           Control.Category
import           Control.Monad

import           Text.Parsec                hiding ((<|>))
import           Text.PrettyPrint.Class     (render)

import           System.Process

-- import qualified Extension.Data.Label       as L

import           Term.Substitution
import           Term.SubtermRule
import           Theory
import           Theory.Text.Parser.Token

import           Debug.Trace

------------------------------------------------------------------------------
-- ParseRestriction datatype and functions to parse diff restrictions
------------------------------------------------------------------------------

-- | A restriction describes a property that must hold for all traces. Restrictions are
-- always used as lemmas in proofs.
data ParseRestriction = ParseRestriction
       { pRstrName       :: String
       , pRstrAttributes :: [RestrictionAttribute]
       , pRstrFormula    :: LNFormula
       }
       deriving( Eq, Ord, Show )

-- | True iff the restriction is a LHS restriction.
isLeftRestriction :: ParseRestriction -> Bool
isLeftRestriction rstr =
     (LHSRestriction `elem` pRstrAttributes rstr)

-- | True iff the restriction is a RHS restriction.
isRightRestriction :: ParseRestriction -> Bool
isRightRestriction rstr =
     (RHSRestriction `elem` pRstrAttributes rstr)

-- -- | True iff the restriction is a Both restriction.
-- isBothRestriction :: ParseRestriction -> Bool
-- isBothRestriction rstr =
--      (BothRestriction `elem` pRstrAttributes rstr)

-- | Converts ParseRestrictions to Restrictions
toRestriction :: ParseRestriction -> Restriction
toRestriction rstr = Restriction (pRstrName rstr) (pRstrFormula rstr)

------------------------------------------------------------------------------
-- Lexing and parsing theory files and proof methods
------------------------------------------------------------------------------

-- | Parse a security protocol theory file.
parseOpenTheory :: [String] -- ^ Defined flags
                -> FilePath
                -> IO OpenTheory
parseOpenTheory flags file = if ".sapic" `L.isSuffixOf` file 
    then 
       do
          callCommand $ "sapic " ++ file ++ " > " ++ spthyfile
          parseFile (theory flags) spthyfile
    else
          parseFile (theory flags) spthyfile       
    where
       spthyfile = (take ((length file) - 6) file) ++ ".spthy"

-- | Parse a security protocol theory file.
parseOpenDiffTheory :: [String] -- ^ Defined flags
                -> FilePath
                -> IO OpenDiffTheory
parseOpenDiffTheory flags = parseFile (diffTheory flags)


-- | Parse DH intruder rules.
parseIntruderRules
    :: MaudeSig -> String -> B.ByteString -> Either ParseError [IntrRuleAC]
parseIntruderRules msig ctxtDesc =
    parseString ctxtDesc (setState msig >> many intrRule)
  . T.unpack . TE.decodeUtf8

-- | Parse a security protocol theory from a string.
parseOpenTheoryString :: [String]  -- ^ Defined flags.
                      -> String -> Either ParseError OpenTheory
parseOpenTheoryString flags = parseString "<unknown source>" (theory flags)

-- | Parse a security protocol theory from a string.
parseOpenDiffTheoryString :: [String]  -- ^ Defined flags.
                      -> String -> Either ParseError OpenDiffTheory
parseOpenDiffTheoryString flags = parseString "<unknown source>" (diffTheory flags)

-- | Parse a lemma for an open theory from a string.
parseLemma :: String -> Either ParseError (Lemma ProofSkeleton)
parseLemma = parseString "<unknown source>" lemma

------------------------------------------------------------------------------
-- Parsing Terms
------------------------------------------------------------------------------

-- | Parse an lit with logical variables.
llit :: Parser LNTerm
llit = asum [freshTerm <$> freshName, pubTerm <$> pubName, varTerm <$> msgvar]

-- | Lookup the arity of a non-ac symbol. Fails with a sensible error message
-- if the operator is not known.
lookupArity :: String -> Parser (Int, Privacy)
lookupArity op = do
    maudeSig <- getState
    case lookup (BC.pack op) (S.toList (noEqFunSyms maudeSig) ++ [(emapSymString, (2,Public))]) of
        Nothing    -> fail $ "unknown operator `" ++ op ++ "'"
        Just (k,priv) -> return (k,priv)

-- | Parse an n-ary operator application for arbitrary n.
naryOpApp :: Ord l => Parser (Term l) -> Parser (Term l)
naryOpApp plit = do
    op <- identifier
    (k,priv) <- lookupArity op
    ts <- parens $ if k == 1
                     then return <$> tupleterm plit
                     else commaSep (msetterm plit)
    let k' = length ts
    when (k /= k') $
        fail $ "operator `" ++ op ++"' has arity " ++ show k ++
               ", but here it is used with arity " ++ show k'
    let app o = if BC.pack op == emapSymString then fAppC EMap else fAppNoEq o
    return $ app (BC.pack op, (k,priv)) ts

-- | Parse a binary operator written as @op{arg1}arg2@.
binaryAlgApp :: Ord l => Parser (Term l) -> Parser (Term l)
binaryAlgApp plit = do
    op <- identifier
    (k,priv) <- lookupArity op
    arg1 <- braced (tupleterm plit)
    arg2 <- term plit False
    when (k /= 2) $ fail $
      "only operators of arity 2 can be written using the `op{t1}t2' notation"
    return $ fAppNoEq (BC.pack op, (2,priv)) [arg1, arg2]

diffOp :: Ord l => Bool -> Parser (Term l) -> Parser (Term l)
diffOp eqn plit = do
  ts <- symbol "diff" *> parens (commaSep (msetterm plit))
  when (2 /= length ts) $ fail $
    "the diff operator requires exactly 2 arguments"
  diff <- enableDiff <$> getState
  when eqn $ fail $
    "diff operator not allowed in equations"
  when (not diff) $ fail $
    "diff operator found, but flag diff not set"
  let arg1 = head ts
  let arg2 = head (tail ts)
  return $ fAppDiff (arg1, arg2)

-- | Parse a term.
term :: Ord l => Parser (Term l) -> Bool -> Parser (Term l)
term plit eqn = asum
    [ pairing       <?> "pairs"
    , parens (msetterm plit)
    , symbol "1" *> pure fAppOne
    , application <?> "function application"
    , nullaryApp
    , plit
    ]
    <?> "term"
  where
    application = asum $ map (try . ($ plit)) [naryOpApp, binaryAlgApp, diffOp eqn]
    pairing = angled (tupleterm plit)
    nullaryApp = do
      maudeSig <- getState
      -- FIXME: This try should not be necessary.
      asum [ try (symbol (BC.unpack sym)) *> pure (fApp (NoEq (sym,(0,priv))) [])
           | NoEq (sym,(0,priv)) <- S.toList $ funSyms maudeSig ]

-- | A left-associative sequence of exponentations.
expterm :: Ord l => Parser (Term l) -> Parser (Term l)
expterm plit = chainl1 (term plit False) ((\a b -> fAppExp (a,b)) <$ opExp)

-- | A left-associative sequence of multiplications.
multterm :: Ord l => Parser (Term l) -> Parser (Term l)
multterm plit = do
    dh <- enableDH <$> getState
    if dh -- if DH is not enabled, do not accept 'multterm's and 'expterm's
        then chainl1 (expterm plit) ((\a b -> fAppAC Mult [a,b]) <$ opMult)
        else term plit False

-- | A left-associative sequence of xors.
xorterm :: Ord l => Parser (Term l) -> Parser (Term l)
xorterm plit = do
    xor <- enableXor <$> getState
    if xor -- if xor is not enabled, do not accept 'xorterms's
        then chainl1 (multterm plit) ((\a b -> fAppAC Xor [a,b]) <$ opXor)
        else multterm plit

-- | A left-associative sequence of multiset unions.
msetterm :: Ord l => Parser (Term l) -> Parser (Term l)
msetterm plit = do
    mset <- enableMSet <$> getState
    if mset -- if multiset is not enabled, do not accept 'msetterms's
        then chainl1 (xorterm plit) ((\a b -> fAppAC Union [a,b]) <$ opPlus)
        else xorterm plit

-- | A right-associative sequence of tuples.
tupleterm :: Ord l => Parser (Term l) -> Parser (Term l)
tupleterm plit = chainr1 (msetterm plit) ((\a b -> fAppPair (a,b)) <$ comma)

-- | Parse a fact.
fact :: Ord l => Parser (Term l) -> Parser (Fact (Term l))
fact plit = try (
    do multi <- option Linear (opBang *> pure Persistent)
       i     <- identifier
       case i of
         []                -> fail "empty identifier"
         (c:_) | isUpper c -> return ()
               | otherwise -> fail "facts must start with upper-case letters"
       ts    <- parens (commaSep (msetterm plit))
       mkProtoFact multi i ts
    <?> "fact" )
  where
    singleTerm _ constr [t] = return $ constr t
    singleTerm f _      ts  = fail $ "fact '" ++ f ++ "' used with arity " ++
                                     show (length ts) ++ " instead of arity one"

    mkProtoFact multi f = case map toUpper f of
      "OUT" -> singleTerm f outFact
      "IN"  -> singleTerm f inFact
      "KU"  -> singleTerm f kuFact
      "KD"  -> return . Fact KDFact
      "DED" -> return . Fact DedFact
      "FR"  -> singleTerm f freshFact
      _     -> return . protoFact multi f


------------------------------------------------------------------------------
-- Parsing Rules
------------------------------------------------------------------------------

-- | Parse a "(modulo ..)" information.
modulo :: String -> Parser ()
modulo thy = parens $ symbol_ "modulo" *> symbol_ thy

moduloE, moduloAC :: Parser ()
moduloE  = modulo "E"
moduloAC = modulo "AC"

{- -- This has not been renamed from typing to source, as it is unclear.
-- | Parse a typing assertion modulo E.
typeAssertions :: Parser TypingE
typeAssertions = fmap TypingE $
    do try (symbols ["type", "assertions"])
       optional moduloE
       colon
       many1 ((,) <$> (try (msgvar <* colon))
                  <*> ( commaSep1 (try $ multterm llit) <|>
                        (opMinus *> pure [])
                      )
             )
    <|> pure []
-}

-- | Parse a 'RuleAttribute'.
ruleAttribute :: Parser RuleAttribute
ruleAttribute = asum
    [ symbol "colour=" *> (RuleColor <$> parseColor)
    , symbol "color="  *> (RuleColor <$> parseColor)
    ]
  where
    parseColor = do
        hc <- hexColor
        case hexToRGB hc of
            Just rgb  -> return rgb
            Nothing -> fail $ "Color could not be parsed to RGB"

-- | Parse RuleInfo
protoRuleInfo :: Parser ProtoRuleEInfo
protoRuleInfo = (ProtoRuleEInfo <$> (StandRule <$>
                                        (symbol "rule" *> optional moduloE *> identifier))
                               <*> (option [] $ list ruleAttribute)) <*  colon

-- | Parse a protocol rule. For the special rules 'Reveal_fresh', 'Fresh',
-- 'Knows', and 'Learn' no rule is returned as the default theory already
-- contains them.
protoRule :: Parser (ProtoRuleE)
protoRule = do
    ri@(ProtoRuleEInfo (StandRule name) _)  <- try protoRuleInfo
    when (name `elem` reservedRuleNames) $
        fail $ "cannot use reserved rule name '" ++ name ++ "'"
    subst <- option emptySubst letBlock
<<<<<<< HEAD
    (ps0,as0,cs0) <- genericRule
    let (ps,as,cs) = apply subst (ps0,as0,cs0)
    return $ Rule (StandRule name) ps cs as (newVariables ps cs)
=======
    (ps,as,cs) <- genericRule
    return $ apply subst $ Rule ri ps cs as
>>>>>>> b7625d4f

-- | Parse a let block with bottom-up application semantics.
letBlock :: Parser LNSubst
letBlock = do
    toSubst <$> (symbol "let" *> many1 definition <* symbol "in")
  where
    toSubst = foldr1 compose . map (substFromList . return)
    definition = (,) <$> (sortedLVar [LSortMsg] <* equalSign) <*> msetterm llit

-- | Parse an intruder rule.
intrRule :: Parser IntrRuleAC
intrRule = do
    info <- try (symbol "rule" *> moduloAC *> intrInfo <* colon)
    (ps,as,cs) <- genericRule
    return $ Rule info ps cs as (newVariables ps cs)
  where
    intrInfo = do
        name     <- identifier
        limit    <- option 0 natural
-- FIXME: Parse whether we have a subterm rule or a constant rule
        case name of
          'c':cname -> return $ ConstrRule (BC.pack cname)
          'd':dname -> return $ DestrRule (BC.pack dname) (fromIntegral limit) True False
          _         -> fail $ "invalid intruder rule name '" ++ name ++ "'"

genericRule :: Parser ([LNFact], [LNFact], [LNFact])
genericRule =
    (,,) <$> list (fact llit)
         <*> ((pure [] <* symbol "-->") <|>
              (symbol "--[" *> commaSep (fact llit) <* symbol "]->"))
         <*> list (fact llit)

newVariables :: [LNFact] -> [LNFact] -> [LNTerm]
newVariables prems concs = map varTerm $ S.toList newvars
  where
    newvars = S.difference concvars premvars
    premvars = S.fromList $ concat $ map getFactVariables prems
    concvars = S.fromList $ concat $ map getFactVariables concs

{-
-- | Add facts to a rule.
addFacts :: String        -- ^ Command to be used: add_concs, add_prems
         -> Parser (String, [LNFact])
addFacts cmd =
    (,) <$> (symbol cmd *> identifier <* colon) <*> commaSep1 fact
-}

------------------------------------------------------------------------------
-- Parsing transfer notation
------------------------------------------------------------------------------

{-
-- | Parse an lit with strings for both constants as well as variables.
tlit :: Parser TTerm
tlit = asum
    [ constTerm <$> singleQuoted identifier
    , varTerm  <$> identifier
    ]

-- | Parse a single transfer.
transfer :: Parser Transfer
transfer = do
  tf <- (\l -> Transfer l Nothing Nothing) <$> identifier <* kw DOT
  (do right <- kw RIGHTARROW *> identifier <* colon
      desc <- transferDesc
      return $ tf { tfRecv = Just (desc right) }
   <|>
   do right <- kw LEFTARROW *> identifier <* colon
      descr <- transferDesc
      (do left <- try $ identifier <* kw LEFTARROW <* colon
          descl <- transferDesc
          return $ tf { tfSend = Just (descr right)
                      , tfRecv = Just (descl left) }
       <|>
       do return $ tf { tfSend = Just (descr right) }
       )
   <|>
   do left <- identifier
      (do kw RIGHTARROW
          (do right <- identifier <* colon
              desc <- transferDesc
              return $ tf { tfSend = Just (desc left)
                          , tfRecv = Just (desc right) }
           <|>
           do descl <- colon *> transferDesc
              (do right <- kw RIGHTARROW *> identifier <* colon
                  descr <- transferDesc
                  return $ tf { tfSend = Just (descl left)
                              , tfRecv = Just (descr right) }
               <|>
               do return $ tf { tfSend = Just (descl left) }
               )
           )
       <|>
       do kw LEFTARROW
          (do desc <- colon *> transferDesc
              return $ tf { tfRecv = Just (desc left) }
           <|>
           do right <- identifier <* colon
              desc <- transferDesc
              return $ tf { tfSend = Just (desc right)
                          , tfRecv = Just (desc left) }
           )
       )
    )
  where
    transferDesc = do
        ts        <- tupleterm tlit
        moreConcs <- (symbol "note" *> many1 (try $ fact tlit))
                     <|> pure []
        types     <- typeAssertions
        return $ \a -> TransferDesc a ts moreConcs types


-- | Parse a protocol in transfer notation
transferProto :: Parser [ProtoRuleE]
transferProto = do
    name <- symbol "anb-proto" *> identifier
    braced (convTransferProto name <$> abbrevs <*> many1 transfer)
  where
    abbrevs = (symbol "let" *> many1 abbrev) <|> pure []
    abbrev = (,) <$> try (identifier <* kw EQUAL) <*> multterm tlit

-}

------------------------------------------------------------------------------
-- Parsing Standard and Guarded Formulas
------------------------------------------------------------------------------

-- | Parse an atom with possibly bound logical variables.
blatom :: Parser BLAtom
blatom = (fmap (fmapTerm (fmap Free))) <$> asum
  [ Last        <$> try (symbol "last" *> parens nodevarTerm)        <?> "last atom"
  , flip Action <$> try (fact llit <* opAt)        <*> nodevarTerm   <?> "action atom"
  , Less        <$> try (nodevarTerm <* opLess)    <*> nodevarTerm   <?> "less atom"
  , EqE         <$> try (msetterm llit <* opEqual) <*> msetterm llit <?> "term equality"
  , EqE         <$>     (nodevarTerm  <* opEqual)  <*> nodevarTerm   <?> "node equality"
  ]
  where
    nodevarTerm = (lit . Var) <$> nodevar

-- | Parse an atom of a formula.
fatom :: Parser LNFormula
fatom = asum
  [ pure lfalse <* opLFalse
  , pure ltrue  <* opLTrue
  , Ato <$> try blatom
  , quantification
  , parens iff
  ]
  where
    quantification = do
        q <- (pure forall <* opForall) <|> (pure exists <* opExists)
        vs <- many1 lvar <* dot
        f  <- iff
        return $ foldr (hinted q) f vs

    hinted :: ((String, LSort) -> LVar -> a) -> LVar -> a
    hinted f v@(LVar n s _) = f (n,s) v



-- | Parse a negation.
negation :: Parser LNFormula
negation = opLNot *> (Not <$> fatom) <|> fatom

-- | Parse a left-associative sequence of conjunctions.
conjuncts :: Parser LNFormula
conjuncts = chainl1 negation ((.&&.) <$ opLAnd)

-- | Parse a left-associative sequence of disjunctions.
disjuncts :: Parser LNFormula
disjuncts = chainl1 conjuncts ((.||.) <$ opLOr)

-- | An implication.
imp :: Parser LNFormula
imp = do
  lhs <- disjuncts
  asum [ opImplies *> ((lhs .==>.) <$> imp)
       , pure lhs ]

-- | An logical equivalence.
iff :: Parser LNFormula
iff = do
  lhs <- imp
  asum [opLEquiv *> ((lhs .<=>.) <$> imp), pure lhs ]

-- | Parse a standard formula.
standardFormula :: Parser LNFormula
standardFormula = iff

-- | Parse a guarded formula using the hack of parsing a standard formula and
-- converting it afterwards.
--
-- FIXME: Write a proper parser.
guardedFormula :: Parser LNGuarded
guardedFormula = try $ do
    res <- formulaToGuarded <$> standardFormula
    case res of
        Left d   -> fail $ render d
        Right gf -> return gf


------------------------------------------------------------------------------
-- Parsing Restrictions
------------------------------------------------------------------------------

-- | Parse a 'RestrictionAttribute'.
restrictionAttribute :: Parser RestrictionAttribute
restrictionAttribute = asum
  [ symbol "left"          *> pure LHSRestriction
  , symbol "right"         *> pure RHSRestriction
  , symbol "both"          *> pure BothRestriction
  ]

-- | Parse a restriction.
restriction :: Parser Restriction
restriction = Restriction <$> (symbol "restriction" *> identifier <* colon)
                          <*> doubleQuoted standardFormula

-- | Fail on parsing an old "axiom" keyword.
--legacyAxiom :: Parser Restriction
--legacyAxiom = symbol "axiom" *> fail "Using 'axiom' is retired notation, replace all uses of 'axiom' by 'restriction'."

-- | Parse a legacy axiom, now called restriction.
legacyAxiom :: Parser Restriction
legacyAxiom = trace ("Deprecation Warning: using 'axiom' is retired notation, replace all uses of 'axiom' by 'restriction'.") Restriction <$> (symbol "axiom" *> identifier <* colon)
                          <*> doubleQuoted standardFormula

-- | Parse a diff restriction.
diffRestriction :: Parser ParseRestriction
diffRestriction = ParseRestriction <$> (symbol "restriction" *> identifier)
                    <*> (option [] $ list restrictionAttribute)
                    <*> (colon *> doubleQuoted standardFormula)

-- | Fail on parsing an old "axiom" keyword.
--legacyDiffAxiom :: Parser ParseRestriction
--legacyDiffAxiom = symbol "axiom" *> fail "Using 'axiom' is retired notation, replace all uses of 'axiom' by 'restriction'."

-- | Parse a legacy diff axiom, now called restriction. Emits warning.
legacyDiffAxiom :: Parser ParseRestriction
legacyDiffAxiom = trace ("Deprecation Warning: using 'axiom' is retired notation, replace all uses of 'axiom' by 'restriction'.") ParseRestriction <$> (symbol "axiom" *> identifier)
              <*> (option [] $ list restrictionAttribute)
              <*> (colon *> doubleQuoted standardFormula)

------------------------------------------------------------------------------
-- Parsing Lemmas
------------------------------------------------------------------------------

-- | Parse a 'LemmaAttribute'.
lemmaAttribute :: Parser LemmaAttribute
lemmaAttribute = asum
  [ symbol "typing"        *> trace ("Deprecation Warning: using 'typing' is retired notation, replace all uses of 'typing' by 'sources'.\n") pure SourceLemma -- legacy support, emits deprecation warning
--  , symbol "typing"        *> fail "Using 'typing' is retired notation, replace all uses of 'typing' by 'sources'."
  , symbol "sources"       *> pure SourceLemma
  , symbol "reuse"         *> pure ReuseLemma
  , symbol "use_induction" *> pure InvariantLemma
  , symbol "hide_lemma="   *> (HideLemma <$> identifier)
  , symbol "left"          *> pure LHSLemma
  , symbol "right"         *> pure RHSLemma
--   , symbol "both"          *> pure BothLemma
  ]

-- | Parse a 'TraceQuantifier'.
traceQuantifier :: Parser TraceQuantifier
traceQuantifier = asum
  [ symbol "all-traces" *> pure AllTraces
  , symbol "exists-trace"  *> pure ExistsTrace
  ]

-- | Parse a lemma.
lemma :: Parser (Lemma ProofSkeleton)
lemma = skeletonLemma <$> (symbol "lemma" *> optional moduloE *> identifier)
                      <*> (option [] $ list lemmaAttribute)
                      <*> (colon *> option AllTraces traceQuantifier)
                      <*> doubleQuoted standardFormula
                      <*> (proofSkeleton <|> pure (unproven ()))

-- | Parse a diff lemma.
diffLemma :: Parser (DiffLemma DiffProofSkeleton)
diffLemma = skeletonDiffLemma <$> (symbol "diffLemma" *> identifier)
                              <*> (option [] $ list lemmaAttribute)
                              <*> (colon *> (diffProofSkeleton <|> pure (diffUnproven ())))

                      
------------------------------------------------------------------------------
-- Parsing Proofs
------------------------------------------------------------------------------

-- | Parse a node premise.
nodePrem :: Parser NodePrem
nodePrem = parens ((,) <$> nodevar
                       <*> (comma *> fmap (PremIdx . fromIntegral) natural))

-- | Parse a node conclusion.
nodeConc :: Parser NodeConc
nodeConc = parens ((,) <$> nodevar
                       <*> (comma *> fmap (ConcIdx .fromIntegral) natural))

-- | Parse a goal.
goal :: Parser Goal
goal = asum
    [ premiseGoal
    , actionGoal
    , chainGoal
    , disjSplitGoal
    , eqSplitGoal
    ]
  where
    actionGoal = do
        fa <- try (fact llit <* opAt)
        i  <- nodevar
        return $ ActionG i fa

    premiseGoal = do
        (fa, v) <- try ((,) <$> fact llit <*> opRequires)
        i  <- nodevar
        return $ PremiseG (i, v) fa

    chainGoal = ChainG <$> (try (nodeConc <* opChain)) <*> nodePrem

    disjSplitGoal = (DisjG . Disj) <$> sepBy1 guardedFormula (symbol "∥")

    eqSplitGoal = try $ do
        symbol_ "splitEqs"
        parens $ (SplitG . SplitId . fromIntegral) <$> natural


-- | Parse a proof method.
proofMethod :: Parser ProofMethod
proofMethod = asum
  [ symbol "sorry"         *> pure (Sorry Nothing)
  , symbol "simplify"      *> pure Simplify
  , symbol "solve"         *> (SolveGoal <$> parens goal)
  , symbol "contradiction" *> pure (Contradiction Nothing)
  , symbol "induction"     *> pure Induction
  ]

-- | Parse a proof skeleton.
proofSkeleton :: Parser ProofSkeleton
proofSkeleton =
    solvedProof <|> finalProof <|> interProof
  where
    solvedProof =
        symbol "SOLVED" *> pure (LNode (ProofStep Solved ()) M.empty)

    finalProof = do
        method <- symbol "by" *> proofMethod
        return (LNode (ProofStep method ()) M.empty)

    interProof = do
        method <- proofMethod
        cases  <- (sepBy oneCase (symbol "next") <* symbol "qed") <|>
                  ((return . (,) "") <$> proofSkeleton          )
        return (LNode (ProofStep method ()) (M.fromList cases))

    oneCase = (,) <$> (symbol "case" *> identifier) <*> proofSkeleton

-- | Parse a proof method.
diffProofMethod :: Parser DiffProofMethod
diffProofMethod = asum
  [ symbol "sorry"            *> pure (DiffSorry Nothing)
  , symbol "rule-equivalence" *> pure DiffRuleEquivalence
  , symbol "backward-search"  *> pure DiffBackwardSearch
  , symbol "step"             *> (DiffBackwardSearchStep <$> parens proofMethod)
  , symbol "ATTACK"           *> pure DiffAttack
  ]
    
-- | Parse a diff proof skeleton.
diffProofSkeleton :: Parser DiffProofSkeleton
diffProofSkeleton =
    solvedProof <|> finalProof <|> interProof
  where
    solvedProof =
        symbol "MIRRORED" *> pure (LNode (DiffProofStep DiffMirrored ()) M.empty)
        
    finalProof = do
        method <- symbol "by" *> diffProofMethod
        return (LNode (DiffProofStep method ()) M.empty)

    interProof = do
        method <- diffProofMethod
        cases  <- (sepBy oneCase (symbol "next") <* symbol "qed") <|>
                  ((return . (,) "") <$> diffProofSkeleton          )
        return (LNode (DiffProofStep method ()) (M.fromList cases))

    oneCase = (,) <$> (symbol "case" *> identifier) <*> diffProofSkeleton

------------------------------------------------------------------------------
-- Parsing Signatures
------------------------------------------------------------------------------

-- | Builtin signatures.
builtins :: Parser ()
builtins =
    symbol "builtins" *> colon *> commaSep1 builtinTheory *> pure ()
  where
    extendSig msig = modifyState (`mappend` msig)
    builtinTheory = asum
      [ try (symbol "diffie-hellman")
          *> extendSig dhMaudeSig
      , try (symbol "bilinear-pairing")
          *> extendSig bpMaudeSig
      , try (symbol "multiset")
          *> extendSig msetMaudeSig
      , try (symbol "xor")
          *> extendSig xorMaudeSig
      , try (symbol "symmetric-encryption")
          *> extendSig symEncMaudeSig
      , try (symbol "asymmetric-encryption")
          *> extendSig asymEncMaudeSig
      , try (symbol "signing")
          *> extendSig signatureMaudeSig
      , symbol "hashing"
          *> extendSig hashMaudeSig
      ]

functions :: Parser ()
functions =
    symbol "functions" *> colon *> commaSep1 functionSymbol *> pure ()
  where
    functionSymbol = do
        f   <- BC.pack <$> identifier <* opSlash
        k   <- fromIntegral <$> natural
        priv <- option Public (symbol "[private]" *> pure Private)
        sig <- getState
        case lookup f [ o | o <- (S.toList $ stFunSyms sig)] of
          Just kp' | kp' /= (k,priv) ->
            fail $ "conflicting arities/private " ++
                   show kp' ++ " and " ++ show (k,priv) ++
                   " for `" ++ BC.unpack f
          _ -> setState (addFunSym (f,(k,priv)) sig)

equations :: Parser ()
equations =
      symbol "equations" *> colon *> commaSep1 equation *> pure ()
    where
      equation = do
        rrule <- RRule <$> term llit True <*> (equalSign *> term llit True)
        case rRuleToCtxtStRule rrule of
          Just str ->
              modifyState (addCtxtStRule str)
          Nothing  ->
              fail $ "Not a subterm rule: " ++ show rrule

------------------------------------------------------------------------------
-- Parsing Theories
------------------------------------------------------------------------------


-- | Parse a theory.
theory :: [String]   -- ^ Defined flags.
       -> Parser OpenTheory
theory flags0 = do 
    msig <- getState
    when ("diff" `S.member` (S.fromList flags0)) $ putState (msig `mappend` enableDiffMaudeSig) -- Add the diffEnabled flag into the MaudeSig when the diff flag is set on the command line.
    symbol_ "theory"
    thyId <- identifier
    symbol_ "begin"
        *> addItems (S.fromList flags0) (set thyName thyId (defaultOpenTheory ("diff" `S.member` (S.fromList flags0))))
        <* symbol "end"
  where
    addItems :: S.Set String -> OpenTheory -> Parser OpenTheory
    addItems flags thy = asum
      [ do builtins
           msig <- getState
           addItems flags $ set (sigpMaudeSig . thySignature) msig thy
      , do functions
           msig <- getState
           addItems flags $ set (sigpMaudeSig . thySignature) msig thy
      , do equations
           msig <- getState
           addItems flags $ set (sigpMaudeSig . thySignature) msig thy
--      , do thy' <- foldM liftedAddProtoRule thy =<< transferProto
--           addItems flags thy'
      , do thy' <- liftedAddRestriction thy =<< restriction
           addItems flags thy'
      , do thy' <- liftedAddRestriction thy =<< legacyAxiom
           addItems flags thy'
           -- add legacy deprecation warning output
      , do thy' <- liftedAddLemma thy =<< lemma
           addItems flags thy'
      , do ru <- protoRule
           thy' <- liftedAddProtoRule thy ru
           addItems flags thy'
      , do r <- intrRule
           addItems flags (addIntrRuleACs [r] thy)
      , do c <- formalComment
           addItems flags (addFormalComment c thy)
      , do ifdef flags thy
      , do define flags thy
      , do return thy
      ]

    define :: S.Set String -> OpenTheory -> Parser OpenTheory
    define flags thy = do
       flag <- try (symbol "#define") *> identifier
       addItems (S.insert flag flags) thy

    ifdef :: S.Set String -> OpenTheory -> Parser OpenTheory
    ifdef flags thy = do
       flag <- symbol_ "#ifdef" *> identifier
       thy' <- addItems flags thy
       symbol_ "#endif"
       if flag `S.member` flags
         then addItems flags thy'
         else addItems flags thy

    liftedAddProtoRule thy ru = case addProtoRule ru thy of
        Just thy' -> return thy'
        Nothing   -> fail $ "duplicate rule: " ++ render (prettyRuleName ru)

    liftedAddLemma thy lem = case addLemma lem thy of
        Just thy' -> return thy'
        Nothing   -> fail $ "duplicate lemma: " ++ get lName lem

    liftedAddRestriction thy rstr = case addRestriction rstr thy of
        Just thy' -> return thy'
        Nothing   -> fail $ "duplicate restriction: " ++ get rstrName rstr

        
-- | Parse a diff theory.
diffTheory :: [String]   -- ^ Defined flags.
       -> Parser OpenDiffTheory
diffTheory flags0 = do 
    msig <- getState
    putState (msig `mappend` enableDiffMaudeSig) -- Add the diffEnabled flag into the MaudeSig when the diff flag is set on the command line.
    symbol_ "theory"
    thyId <- identifier
    symbol_ "begin"
        *> addItems (S.fromList flags0) (set diffThyName thyId (defaultOpenDiffTheory ("diff" `S.member` (S.fromList flags0))))
        <* symbol "end"
  where
    addItems :: S.Set String -> OpenDiffTheory -> Parser OpenDiffTheory
    addItems flags thy = asum
      [ do builtins
           msig <- getState
           addItems flags $ set (sigpMaudeSig . diffThySignature) msig thy
      , do functions
           msig <- getState
           addItems flags $ set (sigpMaudeSig . diffThySignature) msig thy
      , do equations
           msig <- getState
           addItems flags $ set (sigpMaudeSig . diffThySignature) msig thy
--      , do thy' <- foldM liftedAddProtoRule thy =<< transferProto
--           addItems flags thy'
      , do thy' <- liftedAddRestriction thy =<< diffRestriction
           addItems flags thy'
      , do thy' <- liftedAddRestriction thy =<< legacyDiffAxiom
           addItems flags thy'
           -- add legacy deprecation warning output
      , do thy' <- liftedAddLemma thy =<< lemma
           addItems flags thy'
      , do thy' <- liftedAddDiffLemma thy =<< diffLemma
           addItems flags thy'
      , do ru <- protoRule
           thy' <- liftedAddProtoRule thy ru
           addItems flags thy'
      , do r <- intrRule
           addItems flags (addIntrRuleACsDiffAll [r] thy)
      , do c <- formalComment
           addItems flags (addFormalCommentDiff c thy)
      , do ifdef flags thy
      , do define flags thy
      , do return thy
      ]

    define :: S.Set String -> OpenDiffTheory -> Parser OpenDiffTheory
    define flags thy = do
       flag <- try (symbol "#define") *> identifier
       addItems (S.insert flag flags) thy

    ifdef :: S.Set String -> OpenDiffTheory -> Parser OpenDiffTheory
    ifdef flags thy = do
       flag <- symbol_ "#ifdef" *> identifier
       thy' <- addItems flags thy
       symbol_ "#endif"
       if flag `S.member` flags
         then addItems flags thy'
         else addItems flags thy

    liftedAddProtoRule thy ru = case addProtoDiffRule ru thy of
        Just thy' -> return thy'
        Nothing   -> fail $ "duplicate rule: " ++ render (prettyRuleName ru)

    liftedAddDiffLemma thy ru = case addDiffLemma ru thy of
        Just thy' -> return thy'
        Nothing   -> fail $ "duplicate Diff Lemma: " ++ render (prettyDiffLemmaName ru)
        
    liftedAddLemma thy lem = if isLeftLemma lem
                                then case addLemmaDiff LHS lem thy of
                                        Just thy' -> return thy'
                                        Nothing   -> fail $ "duplicate lemma: " ++ get lName lem
                                else if isRightLemma lem 
                                     then case addLemmaDiff RHS lem thy of
                                             Just thy' -> return thy'
                                             Nothing   -> fail $ "duplicate lemma: " ++ get lName lem
                                     else case addLemmaDiff RHS (addRightLemma lem) thy of
                                             Just thy' -> case addLemmaDiff LHS (addLeftLemma lem) thy' of
                                                             Just thy'' -> return thy''
                                                             Nothing   -> fail $ "duplicate lemma: " ++ get lName lem
                                             Nothing   -> fail $ "duplicate lemma: " ++ get lName lem

    liftedAddRestriction thy rstr = if isLeftRestriction rstr
                                       then case addRestrictionDiff LHS (toRestriction rstr) thy of
                                               Just thy' -> return thy'
                                               Nothing   -> fail $ "duplicate restriction: " ++ get rstrName (toRestriction rstr)
                                       else if isRightRestriction rstr
                                               then case addRestrictionDiff RHS (toRestriction rstr) thy of
                                                  Just thy' -> return thy'
                                                  Nothing   -> fail $ "duplicate restriction: " ++ get rstrName (toRestriction rstr)
                                               else case addRestrictionDiff RHS (toRestriction rstr) thy of
                                                  Just thy' -> case addRestrictionDiff LHS (toRestriction rstr) thy' of
                                                     Just thy'' -> return thy''
                                                     Nothing   -> fail $ "duplicate restriction: " ++ get rstrName (toRestriction rstr)
                                                  Nothing   -> fail $ "duplicate restriction: " ++ get rstrName (toRestriction rstr)<|MERGE_RESOLUTION|>--- conflicted
+++ resolved
@@ -318,14 +318,9 @@
     when (name `elem` reservedRuleNames) $
         fail $ "cannot use reserved rule name '" ++ name ++ "'"
     subst <- option emptySubst letBlock
-<<<<<<< HEAD
     (ps0,as0,cs0) <- genericRule
     let (ps,as,cs) = apply subst (ps0,as0,cs0)
-    return $ Rule (StandRule name) ps cs as (newVariables ps cs)
-=======
-    (ps,as,cs) <- genericRule
-    return $ apply subst $ Rule ri ps cs as
->>>>>>> b7625d4f
+    return $ Rule ri ps cs as (newVariables ps cs)
 
 -- | Parse a let block with bottom-up application semantics.
 letBlock :: Parser LNSubst
