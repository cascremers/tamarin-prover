--- conflicted
+++ resolved
@@ -696,11 +696,8 @@
         , isKnowsFirstNameGoal . fst
         , isFirstInsertAction . fst
         , isNonLoopBreakerProtoFactGoal
-<<<<<<< HEAD
-        , isStandardActionGoalButNotInsertOrReceive  . fst
-=======
+        , isStandardActionGoalButNotInsertOrReceiveOrEvent  . fst
         , isStandardActionGoalButNotInsertorEvent  . fst
->>>>>>> 1837a8fe
         , isNotAuthOut . fst
         , isPrivateKnowsGoal . fst
         -- , isFreshKnowsGoal . fst
@@ -732,96 +729,6 @@
 --        _                                                           -> False
     -- we recognize any variable starting with h as a handle an deprioritize 
 
-<<<<<<< HEAD
-=======
-    
--- | A ranking function tuned for the automatic verification of
--- protocols with liveness properties generated with the Sapic tool
-sapicLivenessRanking :: ProofContext
-                     -> System
-                     -> [AnnotatedGoal] -> [AnnotatedGoal]
-sapicLivenessRanking ctxt sys =
-    sortOnUsefulness . unmark . sortDecisionTreeLast solveLast . sortDecisionTree solveFirst . goalNrRanking
-  where
-    oneCaseOnly = catMaybes . map getMsgOneCase . L.get pcSources $ ctxt
-
-    getMsgOneCase cd = case msgPremise (L.get cdGoal cd) of
-      Just (viewTerm -> FApp o _)
-        | length (getDisj (L.get cdCases cd)) == 1 -> Just o
-      _                                            -> Nothing
-
-    sortOnUsefulness = sortOn (tagUsefulness . snd . snd)
-
-    unmark = map unmarkPremiseG
-
-    tagUsefulness Useful                = 0 :: Int
-    tagUsefulness ProbablyConstructible = 1
-    tagUsefulness LoopBreaker           = 0
-    tagUsefulness CurrentlyDeducible    = 2
-
-    solveLast = 
-        [ 
-        -- isNotInsertAction . fst 
-        -- ,
-        isLastInsertAction . fst ,
-        isLastProtoFact . fst,
-        isKnowsLastNameGoal . fst,
-        isEventAction . fst
-        ]
-        -- move the Last proto facts (L_) to the end.
-
-    solveFirst =
-        [ 
-          isChainGoal . fst
-        , isDisjGoalButNotProgress . fst
-        , isFirstProtoFact . fst
-        , isMID_Receiver . fst
-        , isMID_Sender . fst
-        , isStateFact . fst
-        , isUnlockAction . fst
-        , isKnowsFirstNameGoal . fst
-        , isFirstInsertAction . fst
-        , isNonLoopBreakerProtoFactGoal
-        , isStandardActionGoalButNotInsertOrReceiveOrEvent  . fst
-        , isProgressDisj . fst
-        , isNotAuthOut . fst
-        , isPrivateKnowsGoal . fst
-        -- , isFreshKnowsGoal . fst
-        , isSplitGoalSmall . fst
-        , isMsgOneCaseGoal . fst
-        , isDoubleExpGoal . fst
-        , isNoLargeSplitGoal . fst 
-        ]
-        -- move the rest (mostly more expensive KU-goals) before expensive
-        -- equation splits
-
-    -- FIXME: This small split goal preferral is quite hacky when using
-    -- induction. The problem is that we may end up solving message premise
-    -- goals all the time instead of performing a necessary split. We should make
-    -- sure that a split does not get too old.
-    smallSplitGoalSize = 3
-
-
---  Problematic when using handles.
---    isFreshKnowsGoal goal = case msgPremise goal of
---        Just (viewTerm -> Lit (Var lv)) | lvarSort lv == LSortFresh -> True
---        _                                                           -> False
-    -- we recognize any variable starting with h as a handle an deprioritize 
-
-    isMsgOneCaseGoal goal = case msgPremise goal of
-        Just (viewTerm -> FApp o _) | o `elem` oneCaseOnly -> True
-        _                                                  -> False
-
-    -- Be conservative on splits that don't exist.
-    isSplitGoalSmall (SplitG sid) =
-        maybe False (<= smallSplitGoalSize) $ splitSize (L.get sEqStore sys) sid
-    isSplitGoalSmall _            = False
-
-    isNoLargeSplitGoal goal@(SplitG _) = isSplitGoalSmall goal
-    isNoLargeSplitGoal _               = True
-
-
->>>>>>> 1837a8fe
 -- | A ranking function tuned for a specific model of the
 -- PKCS#11 keymanagement API formulated in SAPIC's input language.
 sapicPKCS11Ranking :: ProofContext
