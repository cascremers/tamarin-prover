{-# LANGUAGE DeriveDataTypeable #-}
{-# LANGUAGE ViewPatterns       #-}
{-# LANGUAGE TupleSections      #-}
-- |
-- Copyright   : (c) 2010-2012 Benedikt Schmidt & Simon Meier
-- License     : GPL v3 (see LICENSE)
--
-- Maintainer  : Simon Meier <iridcode@gmail.com>
-- Portability : GHC only
--
-- This module implements all rules that do not result in case distinctions
-- and equation solving. Some additional cases may although result from
-- splitting over multiple AC-unifiers. Note that a few of these rules are
-- implemented directly in the methods for inserting constraints to the
-- constraint system.  These methods are provided by
-- "Theory.Constraint.Solver.Reduction".
--
module Theory.Constraint.Solver.Simplify (

  simplifySystem

  ) where

import           Debug.Trace

import           Prelude                            hiding (id, (.))

import qualified Data.DAG.Simple                    as D
-- import           Data.Data
-- import           Data.Either                        (partitionEithers)
import qualified Data.Foldable                      as F
import           Data.List
import qualified Data.Map                           as M
-- import           Data.Monoid                        (Monoid(..))
import qualified Data.Set                           as S
import           Data.Maybe                         (mapMaybe)

import           Control.Basics
import           Control.Category
import           Control.Monad.Disj
-- import           Control.Monad.Fresh
import           Control.Monad.Reader
import           Control.Monad.State                (gets)

import           Safe                           (headMay)

import           Extension.Data.Label               hiding (modify)
import           Extension.Prelude

import           Theory.Constraint.Solver.Goals
import           Theory.Constraint.Solver.Reduction
import           Theory.Constraint.System
import           Theory.Model
import           Theory.Text.Pretty


-- | Apply CR-rules that don't result in case splitting until the constraint
-- system does not change anymore.
simplifySystem :: Reduction ()
simplifySystem = do
    isdiff <- getM sDiffSystem
    -- Start simplification, indicating that some change happened
    go (0 :: Int) [Changed]
    if isdiff
       then do
        -- Remove equation split goals that do not exist anymore
        removeSolvedSplitGoals
       else do
        -- Add all ordering constraint implied by CR-rule *N6*.
        exploitUniqueMsgOrder
<<<<<<< HEAD
        -- Remove equation split goals that do not exist anymore
        removeSolvedSplitGoals
=======
        -- Remove equation split goals that do not exist anymore        
        removeSolvedSplitGoals
        -- Add ordering constraint from injective facts
        addNonInjectiveFactInstances        
>>>>>>> b14a9e06
  where
    go n changes0
      -- We stop as soon as all simplification steps have been run without
      -- reporting any change to the constraint system.
      | Unchanged == mconcat changes0 = return ()
      | otherwise                     = do
          -- Store original system for reporting
          se0 <- gets id
          -- Perform one initial substitution. We do not have to consider its
          -- changes as 'substSystem' is idempotent.
          void substSystem
          -- Perform one simplification pass.
          isdiff <- getM sDiffSystem
          -- In the diff case, we cannot enfore N4-N6.
          if isdiff
            then do
              (c1,c3) <- enforceFreshAndKuNodeUniqueness
              c4 <- enforceEdgeUniqueness
              c5 <- solveUniqueActions
              c6 <- reduceFormulas
              c7 <- evalFormulaAtoms
              c8 <- insertImpliedFormulas
              c9 <- freshOrdering

              -- Report on looping behaviour if necessary
              let changes = filter ((Changed ==) . snd) $
                    [ ("unique fresh instances (DG4)",        c1)
--                     , ("unique K↓-facts (N5↓)",               c2)
                    , ("unique K↑-facts (N5↑)",               c3)
                    , ("unique (linear) edges (DG2 and DG3)", c4)
                    , ("solve unambiguous actions (S_@)",     c5)
                    , ("decompose trace formula",             c6)
                    , ("propagate atom valuation to formula", c7)
                    , ("saturate under ∀-clauses (S_∀)",      c8)
                    , ("orderings for ~vars (S_fresh-order)", c9)
                    ]
                  traceIfLooping
                    | n <= 10   = id
                    | otherwise = trace $ render $ vsep
                        [ text "Simplifier iteration" <-> int n <> colon
                        , fsep $ text "The reduction-rules for" :
                                (punctuate comma $ map (text . fst) changes) ++
                                [text "were applied to the following constraint system."]
                        , nest 2 (prettySystem se0)
                        ]

              traceIfLooping $ go (n + 1) (map snd changes)
            else do
              (c1,c2,c3) <- enforceNodeUniqueness
              c4 <- enforceEdgeUniqueness
              c5 <- solveUniqueActions
              c6 <- reduceFormulas
              c7 <- evalFormulaAtoms
              c8 <- insertImpliedFormulas
              c9 <- freshOrdering

              -- Report on looping behaviour if necessary
              let changes = filter ((Changed ==) . snd) $
                    [ ("unique fresh instances (DG4)",        c1)
                    , ("unique K↓-facts (N5↓)",               c2)
                    , ("unique K↑-facts (N5↑)",               c3)
                    , ("unique (linear) edges (DG2 and DG3)", c4)
                    , ("solve unambiguous actions (S_@)",     c5)
                    , ("decompose trace formula",             c6)
                    , ("propagate atom valuation to formula", c7)
                    , ("saturate under ∀-clauses (S_∀)",      c8)
                    , ("orderings for ~vars (S_fresh-order)", c9)
                    ]
                  traceIfLooping
                    | n <= 10   = id
                    | otherwise = trace $ render $ vsep
                        [ text "Simplifier iteration" <-> int n <> colon
                        , fsep $ text "The reduction-rules for" :
                                (punctuate comma $ map (text . fst) changes) ++
                                [text "were applied to the following constraint system."]
                        , nest 2 (prettySystem se0)
                        ]

              traceIfLooping $ go (n + 1) (map snd changes)


-- | CR-rule *N6*: add ordering constraints between all KU-actions and
-- KD-conclusions.
exploitUniqueMsgOrder :: Reduction ()
exploitUniqueMsgOrder = do
    kdConcs   <- gets (M.fromList . map (\(i, _, m) -> (m, i)) . allKDConcs)
    kuActions <- gets (M.fromList . map (\(i, _, m) -> (m, i)) . allKUActions)
    -- We can add all elements where we have an intersection
    F.mapM_ (uncurry insertLess) $ M.intersectionWith (,) kdConcs kuActions

-- | CR-rules *DG4*, *N5_u*, and *N5_d*: enforcing uniqueness of *Fresh* rule
-- instances, *KU*-actions, and *KD*-conclusions.
--
-- Returns 'Changed' if a change was done.
enforceNodeUniqueness :: Reduction (ChangeIndicator, ChangeIndicator, ChangeIndicator)
enforceNodeUniqueness =
    (,,)
      <$> (merge (const $ return Unchanged) freshRuleInsts)
      <*> (merge (solveRuleEqs SplitNow)    kdConcs)
      <*> (merge (solveFactEqs SplitNow)    kuActions)
  where
    -- *DG4*
    freshRuleInsts se = do
        (i, ru) <- M.toList $ get sNodes se
        guard (isFreshRule ru)
        return (ru, ((), i))  -- no need to merge equal rules

    -- *N5_d*
    kdConcs sys = (\(i, ru, m) -> (m, (ru, i))) <$> allKDConcs sys

    -- *N5_u*
    kuActions se = (\(i, fa, m) -> (m, (fa, i))) <$> allKUActions se

    merge :: Ord b
          => ([Equal a] -> Reduction ChangeIndicator)
             -- ^ Equation solver for 'Equal a'
          -> (System -> [(b,(a,NodeId))])
             -- ^ Candidate selector
          -> Reduction ChangeIndicator                  --
    merge solver candidates = do
        changes <- gets (map mergers . groupSortOn fst . candidates)
        mconcat <$> sequence changes
      where
        mergers []                          = unreachable "enforceUniqueness"
        mergers ((_,(xKeep, iKeep)):remove) =
            mappend <$> solver         (map (Equal xKeep . fst . snd) remove)
                    <*> solveNodeIdEqs (map (Equal iKeep . snd . snd) remove)

-- | CR-rule *DG4*: enforcing uniqueness of *Fresh* rule
-- instances.
--
-- Returns 'Changed' if a change was done.
enforceFreshAndKuNodeUniqueness :: Reduction (ChangeIndicator, ChangeIndicator)
enforceFreshAndKuNodeUniqueness =
    (,)
      <$> (merge (const $ return Unchanged) freshRuleInsts)
      <*> (merge (solveFactEqs SplitNow)    kuActions)
  where
    -- *DG4*
    freshRuleInsts se = do
        (i, ru) <- M.toList $ get sNodes se
        guard (isFreshRule ru)
        return (ru, ((), i))  -- no need to merge equal rules

    -- *N5_u*
    kuActions se = (\(i, fa, m) -> (m, (fa, i))) <$> allKUActions se

    merge :: Ord b
          => ([Equal a] -> Reduction ChangeIndicator)
             -- ^ Equation solver for 'Equal a'
          -> (System -> [(b,(a,NodeId))])
             -- ^ Candidate selector
          -> Reduction ChangeIndicator                  --
    merge solver candidates = do
        changes <- gets (map mergers . groupSortOn fst . candidates)
        mconcat <$> sequence changes
      where
        mergers []                          = unreachable "enforceFreshAndKuUniqueness"
        mergers ((_,(xKeep, iKeep)):remove) =
            mappend <$> solver         (map (Equal xKeep . fst . snd) remove)
                    <*> solveNodeIdEqs (map (Equal iKeep . snd . snd) remove)


-- | CR-rules *DG2_1* and *DG3*: merge multiple incoming edges to all facts
-- and multiple outgoing edges from linear facts.
enforceEdgeUniqueness :: Reduction ChangeIndicator
enforceEdgeUniqueness = do
    se <- gets id
    let edges = S.toList (get sEdges se)
    (<>) <$> mergeNodes eSrc eTgt edges
         <*> mergeNodes eTgt eSrc (filter (proveLinearConc se . eSrc) edges)
  where
    -- | @proveLinearConc se (v,i)@ tries to prove that the @i@-th
    -- conclusion of node @v@ is a linear fact.
    proveLinearConc se (v, i) =
        maybe False (isLinearFact . (get (rConc i))) $
            M.lookup v $ get sNodes se

    -- merge the nodes on the 'mergeEnd' for edges that are equal on the
    -- 'compareEnd'
    mergeNodes mergeEnd compareEnd edges
      | null eqs  = return Unchanged
      | otherwise = do
            -- all indices of merged premises and conclusions must be equal
            contradictoryIf (not $ and [snd l == snd r | Equal l r <- eqs])
            -- nodes must be equal
            solveNodeIdEqs $ map (fmap fst) eqs
      where
        eqs = concatMap (merge mergeEnd) $ groupSortOn compareEnd edges

        merge _    []            = error "exploitEdgeProps: impossible"
        merge proj (keep:remove) = map (Equal (proj keep) . proj) remove

-- | Special version of CR-rule *S_at*, which is only applied to solve actions
-- that are guaranteed not to result in case splits.
solveUniqueActions :: Reduction ChangeIndicator
solveUniqueActions = do
    rules       <- nonSilentRules <$> askM pcRules
    actionAtoms <- gets unsolvedActionAtoms

    -- FIXME: We might cache the result of this static computation in the
    -- proof-context, e.g., in the 'ClassifiedRules'.
    let uniqueActions = [ x | [x] <- group (sort ruleActions) ]
        ruleActions   = [ (tag, length ts)
                        | ru <- rules, Fact tag _ ts <- get rActs ru ]

        isUnique (Fact tag _ ts) =
           (tag, length ts) `elem` uniqueActions
           -- multiset union leads to case-splits because there
           -- are multiple unifiers
           && null [ () | t <- ts, FUnion _ <- return (viewTerm2 t) ]

        trySolve (i, fa)
          | isUnique fa = solveGoal (ActionG i fa) >> return Changed
          | otherwise   = return Unchanged

    mconcat <$> mapM trySolve actionAtoms

-- | Reduce all formulas as far as possible. See 'insertFormula' for the
-- CR-rules exploited in this step. Note that this step is normally only
-- required to decompose the formula in the initial constraint system.
reduceFormulas :: Reduction ChangeIndicator
reduceFormulas = do
    formulas <- getM sFormulas
    applyChangeList $ do
        fm <- S.toList formulas
        guard (reducibleFormula fm)
        return $ do modM sFormulas $ S.delete fm
                    insertFormula fm

-- | Try to simplify the atoms contained in the formulas. See
-- 'partialAtomValuation' for an explanation of what CR-rules are exploited
-- here.
evalFormulaAtoms :: Reduction ChangeIndicator
evalFormulaAtoms = do
    ctxt      <- ask
    valuation <- gets (partialAtomValuation ctxt)
    formulas  <- getM sFormulas
    applyChangeList $ do
        fm <- S.toList formulas
        case simplifyGuarded valuation fm of
          Just fm' -> return $ do
              case fm of
                GDisj disj -> markGoalAsSolved "simplified" (DisjG disj)
                _          -> return ()
              modM sFormulas       $ S.delete fm
              modM sSolvedFormulas $ S.insert fm
              insertFormula fm'
          Nothing  -> []

-- | A partial valuation for atoms. The return value of this function is
-- interpreted as follows.
--
-- @partialAtomValuation ctxt sys ato == Just True@ if for every valuation
-- @theta@ satisfying the graph constraints and all atoms in the constraint
-- system @sys@, the atom @ato@ is also satisfied by @theta@.
--
-- The interpretation for @Just False@ is analogous. @Nothing@ is used to
-- represent *unknown*.
--
partialAtomValuation :: ProofContext -> System -> LNAtom -> Maybe Bool
partialAtomValuation ctxt sys =
    eval
  where
    runMaude   = (`runReader` get pcMaudeHandle ctxt)
    before     = alwaysBefore sys
    lessRel    = rawLessRel sys
    nodesAfter = \i -> filter (i /=) $ S.toList $ D.reachableSet [i] lessRel

    -- | 'True' iff there in every solution to the system the two node-ids are
    -- instantiated to a different index *in* the trace.
    nonUnifiableNodes :: NodeId -> NodeId -> Bool
    nonUnifiableNodes i j = maybe False (not . runMaude) $
        (unifiableRuleACInsts) <$> M.lookup i (get sNodes sys)
                               <*> M.lookup j (get sNodes sys)

    -- | Try to evaluate the truth value of this atom in all models of the
    -- constraint system 'sys'.
    eval ato = case ato of
          Action (ltermNodeId' -> i) fa
            | ActionG i fa `M.member` get sGoals sys -> Just True
            | otherwise ->
                case M.lookup i (get sNodes sys) of
                  Just ru
                    | any (fa ==) (get rActs ru)                                -> Just True
                    | all (not . runMaude . unifiableLNFacts fa) (get rActs ru) -> Just False
                  _                                                             -> Nothing

          Less (ltermNodeId' -> i) (ltermNodeId' -> j)
            | i == j || j `before` i             -> Just False
            | i `before` j                       -> Just True
            | isLast sys i && isInTrace sys j    -> Just False
            | isLast sys j && isInTrace sys i &&
              nonUnifiableNodes i j              -> Just True
            | otherwise                          -> Nothing

          EqE x y
            | x == y                                -> Just True
            | not (runMaude (unifiableLNTerms x y)) -> Just False
            | otherwise                             ->
                case (,) <$> ltermNodeId x <*> ltermNodeId y of
                  Just (i, j)
                    | i `before` j || j `before` i  -> Just False
                    | nonUnifiableNodes i j         -> Just False
                  _                                 -> Nothing

          Last (ltermNodeId' -> i)
            | isLast sys i                       -> Just True
            | any (isInTrace sys) (nodesAfter i) -> Just False
            | otherwise ->
                case get sLastAtom sys of
                  Just j | nonUnifiableNodes i j -> Just False
                  _                              -> Nothing

          Syntactic _                            -> Nothing



-- | CR-rule *S_∀*: insert all newly implied formulas.
insertImpliedFormulas :: Reduction ChangeIndicator
insertImpliedFormulas = do
    sys <- gets id
    hnd <- getMaudeHandle
    applyChangeList $ do
        clause  <- (S.toList $ get sFormulas sys) ++
                   (S.toList $ get sLemmas sys)
        implied <- impliedFormulas hnd sys clause
        if ( implied `S.notMember` get sFormulas sys &&
             implied `S.notMember` get sSolvedFormulas sys )
          then return (insertFormula implied)
          else []

-- | CR-rule *S_fresh-order*:
--
-- `i:f`, `j:g`
-- -- insert --
-- `i<j`
-- *with `prems(f)u = Fr(~s)` and `prems(g)v = Fact(t))`*
-- *if `s` is syntactically in `t` and not below a reducible operator*
freshOrdering :: Reduction ChangeIndicator
freshOrdering = do
  nodes <- M.assocs <$> getM sNodes
  reducible <- reducibleFunSyms . mhMaudeSig <$> getMaudeHandle
  let origins = concatMap getFreshFactVars nodes
  let uses = M.fromListWith (++) $ concatMap (getFreshVarsNotBelowReducible reducible) nodes
  let newLesses = [(i,j) | (fr, i) <- origins, j <- M.findWithDefault [] fr uses]

  oldLesses <- gets (get sLessAtoms)
  mapM_ (uncurry insertLess) newLesses
  modifiedLesses <- gets (get sLessAtoms)
  return $ if oldLesses == modifiedLesses
    then Unchanged
    else Changed

    where
      getFreshFactVars :: (NodeId, RuleACInst) -> [(LNTerm, NodeId)]
      getFreshFactVars (idx, get rPrems -> prems) = mapMaybe (\prem -> case factTag prem of
          FreshFact -> Just (head $ factTerms prem, idx)
          _         -> Nothing
        ) prems

      getFreshVarsNotBelowReducible :: FunSig -> (NodeId, RuleACInst) -> [(LNTerm, [NodeId])]
      getFreshVarsNotBelowReducible reducible (idx, get rPrems -> prems) = concatMap (\prem -> case factTag prem of
          FreshFact -> []
          _         -> S.toList $ S.fromList $ map (,[idx]) (concatMap (extractFreshNotBelowReducible reducible) (factTerms prem))
        ) prems

      extractFreshNotBelowReducible :: FunSig -> LNTerm -> [LNTerm]
      extractFreshNotBelowReducible reducible (viewTerm -> FApp f as) | f `S.notMember` reducible
                                      = concatMap (extractFreshNotBelowReducible reducible) as
      extractFreshNotBelowReducible _ t | isFreshVar t = [t]
<<<<<<< HEAD
      extractFreshNotBelowReducible _ _                = []
=======
      extractFreshNotBelowReducible _ _                = []
      


-- | Compute all less relations implied by injective fact instances.
--
-- Formally, they are computed as follows. Let 'f' be a fact symbol with
-- injective instances. Let i and k be temporal variables ordered
-- according to
--
--   i < k
--
-- and let there be an edge from (i,u) to (k,w) for some indices u and w
-- corresponding to fact f(t,...).
-- If:
--    -  j<k & f(t,...) occurs at j in prems, then j<i (j<>i as in i f occurs in concs).
--    -  i<j & f(t,...) occurs at j concs, then k<j.
nonInjectiveFactInstances :: ProofContext -> System -> [(NodeId, NodeId)]
nonInjectiveFactInstances ctxt se = do
    Edge c@(i, _) (k, _) <- S.toList $ get sEdges se
    let kFaPrem            = nodeConcFact c se
        kTag               = factTag kFaPrem
        kTerm              = firstTerm kFaPrem
        conflictingFact fa = factTag fa == kTag && firstTerm fa == kTerm

    guard (kTag `S.member` get pcInjectiveFactInsts ctxt)
--    j <- S.toList $ D.reachableSet [i] less
    (j, _) <- M.toList $ get sNodes se
    -- check that j<k
    guard  (k `S.member` D.reachableSet [j] less)
    let isCounterExample checkRule = (j /= i) && (j /= k) &&
                           maybe False checkRule (M.lookup j $ get sNodes se)
        checkRuleJK jRu    = (
                           -- check that f(t,...) occurs at j in prems and j<k
                           any conflictingFact (get rPrems jRu ++ get rConcs jRu) &&
                           (k `S.member` D.reachableSet [j] less) &&
                            nonUnifiableNodes j i
                           )
        checkRuleIJ jRu    = (
                           -- check that f(t,...) occurs at j in concs and i<j
                           any conflictingFact (get rPrems jRu ++  get rConcs jRu) &&
                           (j `S.member` D.reachableSet [i] less) &&
                            nonUnifiableNodes k j
                           )
    if (isCounterExample checkRuleJK) then return (j,i)
      else do
         guard (isCounterExample checkRuleIJ)
         return (k,j)
    -- (guard (isCounterExample checkRuleConcs)
    --  return (k,j))
--    insertLess k i
--    return (i, j, k) -- counter-example to unique fact instances
  where
    less      = rawLessRel se
    firstTerm = headMay . factTerms
    runMaude   = (`runReader` get pcMaudeHandle ctxt)
    nonUnifiableNodes :: NodeId -> NodeId -> Bool
    nonUnifiableNodes i j = maybe False (not . runMaude) $
        (unifiableRuleACInsts) <$> M.lookup i (get sNodes se)
                               <*> M.lookup j (get sNodes se)

addNonInjectiveFactInstances :: Reduction ()
addNonInjectiveFactInstances = do
  se <- gets id
  ctxt <- ask
  let list = nonInjectiveFactInstances ctxt se
  mapM_ (uncurry insertLess) list
>>>>>>> b14a9e06
<|MERGE_RESOLUTION|>--- conflicted
+++ resolved
@@ -68,15 +68,10 @@
        else do
         -- Add all ordering constraint implied by CR-rule *N6*.
         exploitUniqueMsgOrder
-<<<<<<< HEAD
         -- Remove equation split goals that do not exist anymore
         removeSolvedSplitGoals
-=======
-        -- Remove equation split goals that do not exist anymore        
-        removeSolvedSplitGoals
         -- Add ordering constraint from injective facts
-        addNonInjectiveFactInstances        
->>>>>>> b14a9e06
+        addNonInjectiveFactInstances
   where
     go n changes0
       -- We stop as soon as all simplification steps have been run without
@@ -448,12 +443,8 @@
       extractFreshNotBelowReducible reducible (viewTerm -> FApp f as) | f `S.notMember` reducible
                                       = concatMap (extractFreshNotBelowReducible reducible) as
       extractFreshNotBelowReducible _ t | isFreshVar t = [t]
-<<<<<<< HEAD
-      extractFreshNotBelowReducible _ _                = []
-=======
       extractFreshNotBelowReducible _ _                = []
       
-
 
 -- | Compute all less relations implied by injective fact instances.
 --
@@ -517,5 +508,4 @@
   se <- gets id
   ctxt <- ask
   let list = nonInjectiveFactInstances ctxt se
-  mapM_ (uncurry insertLess) list
->>>>>>> b14a9e06
+  mapM_ (uncurry insertLess) list