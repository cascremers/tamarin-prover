{-# LANGUAGE DeriveFunctor        #-}
{-# LANGUAGE FlexibleInstances    #-}
{-# LANGUAGE StandaloneDeriving   #-}
{-# LANGUAGE TemplateHaskell      #-}
{-# LANGUAGE TupleSections        #-}
{-# LANGUAGE TypeSynonymInstances #-}
-- FIXME: for functions prove
{-# LANGUAGE FlexibleContexts     #-}
{-# LANGUAGE DeriveGeneric        #-}
{-# LANGUAGE DeriveAnyClass       #-}
-- |
-- Copyright   : (c) 2010-2012 Benedikt Schmidt & Simon Meier
-- License     : GPL v3 (see LICENSE)
--
-- Maintainer  : Simon Meier <iridcode@gmail.com>, Alexander Dax <alexander@dax.saarland>
-- Portability : GHC only
--
-- Theory datatype and transformations on it.
module Theory (
  -- * Restrictions
    Restriction(..)
  , RestrictionAttribute(..)
  , rstrName
  , rstrFormula

  -- * Processes
  , ProcessDef(..)
  -- Datastructure added to Theory Items
  , addProcess
  , findProcess
  , addProcessDef
  , lookupProcessDef
  , pName
  , pBody

  -- * Options
  , transAllowPatternMatchinginLookup
  , transProgress
  , transReliable
  , thyOptions
  , setOption

  -- * Predicates
  , Predicate(..)
  , pFact
  , addPredicate

  -- * Lemmas
  , LemmaAttribute(..)
  , TraceQuantifier(..)
  , Lemma
  , lName
  , DiffLemma
  , lDiffName
  , lDiffAttributes
  , lDiffProof
  , lTraceQuantifier
  , lFormula
  , lAttributes
  , lProof
  , unprovenLemma
  , skeletonLemma
  , skeletonDiffLemma
  , isLeftLemma
  , isRightLemma
--   , isBothLemma
  , addLeftLemma
  , addRightLemma

  -- * Theories
  , Theory(..)
  , DiffTheory(..)
  , TheoryItem(..)
  , DiffTheoryItem(..)
  , thyName
  , thySignature
  , thyCache
  , thyItems
  , diffThyName
  , diffThySignature
  , diffThyCacheLeft
  , diffThyCacheRight
  , diffThyDiffCacheLeft
  , diffThyDiffCacheRight
  , diffThyItems
  , diffTheoryLemmas
  , diffTheorySideLemmas
  , diffTheoryDiffRules
  , diffTheoryDiffLemmas
  , theoryRules
  , theoryLemmas
  , theoryRestrictions
  , theoryProcesses
  , diffTheoryRestrictions
  , diffTheorySideRestrictions
  , addRestriction
  , addLemma
  , addRestrictionDiff
  , addLemmaDiff
  , addDiffLemma
  , addHeuristic
  , addDiffHeuristic
  , removeLemma
  , removeLemmaDiff
  , removeDiffLemma
  , lookupLemma
  , lookupDiffLemma
  , lookupLemmaDiff
  , addComment
  , addDiffComment
  , addStringComment
  , addFormalComment
  , addFormalCommentDiff
  , cprRuleE
  , filterSide
  , addDefaultDiffLemma
  , addProtoRuleLabel
  , addIntrRuleLabels

  -- ** Open theories
  , OpenTheory
  , OpenTranslatedTheory
  , OpenDiffTheory
  , removeSapicItems
--  , EitherTheory
  , EitherOpenTheory
  , EitherClosedTheory
  , defaultOpenTheory
  , defaultOpenDiffTheory
  , addProtoRule
  , addProtoDiffRule
  , applyPartialEvaluation
  , applyPartialEvaluationDiff
  , addIntrRuleACsAfterTranslate
  , addIntrRuleACs
  , addIntrRuleACsDiffBoth
  , addIntrRuleACsDiffBothDiff
  , addIntrRuleACsDiffAll
  , normalizeTheory

  -- ** Closed theories
  , ClosedTheory
  , ClosedDiffTheory
  , ClosedRuleCache(..) -- FIXME: this is only exported for the Binary instances
  , closeTheory
  , closeDiffTheory
  , openTheory
  , openTranslatedTheory
  , openDiffTheory

  , ClosedProtoRule(..)

  , getLemmas
  , getDiffLemmas
  , getIntrVariants
  , getIntrVariantsDiff
  , getProtoRuleEs
  , getProtoRuleEsDiff
  , getProofContext
  , getProofContextDiff
  , getDiffProofContext
  , getClassifiedRules
  , getDiffClassifiedRules
  , getInjectiveFactInsts
  , getDiffInjectiveFactInsts

  , getSource
  , getDiffSource

  -- ** Proving
  , ProofSkeleton
  , DiffProofSkeleton
  , proveTheory
  , proveDiffTheory

  -- ** Lemma references
  , lookupLemmaProof
  , modifyLemmaProof
  , lookupLemmaProofDiff
  , modifyLemmaProofDiff
  , lookupDiffLemmaProof
  , modifyDiffLemmaProof

  -- * Pretty printing
  , prettyTheory
  , prettyFormalComment
  , prettyLemmaName
  , prettyRestriction
  , prettyLemma
  , prettyDiffLemmaName
  , prettyClosedTheory
  , prettyClosedDiffTheory
  , prettyOpenTheory
  , prettyOpenTranslatedTheory
  , prettyOpenDiffTheory

  , prettyClosedSummary
  , prettyClosedDiffSummary

  , prettyIntruderVariants
  , prettyTraceQuantifier

  , prettyProcess
  , prettyProcessDef

  -- * Convenience exports
  , module Theory.Model
  , module Theory.Proof

  ) where

-- import           Debug.Trace

import           Prelude                             hiding (id, (.))

import           GHC.Generics                        (Generic)

-- import           Data.Typeable
import           Data.Binary
import           Data.List
import           Data.Maybe
import           Data.Monoid                         (Sum(..))
import qualified Data.Set                            as S

import           Control.Basics
import           Control.Category
import           Control.DeepSeq
import           Control.Monad.Reader
import qualified Control.Monad.State                 as MS
import           Control.Parallel.Strategies

import           Extension.Data.Label                hiding (get)
import qualified Extension.Data.Label                as L
import qualified Data.Label.Point
import qualified Data.Label.Poly
import qualified Data.Label.Total

import           Safe                                (headMay)

import           Theory.Model
import           Theory.Sapic
import           Theory.Sapic.Print
import           Theory.Proof
import           Theory.Text.Pretty
import           Theory.Tools.AbstractInterpretation
import           Theory.Tools.InjectiveFactInstances
import           Theory.Tools.LoopBreakers
import           Theory.Tools.RuleVariants
import           Theory.Tools.IntruderRules

import           Term.Positions

------------------------------------------------------------------------------
-- Specific proof types
------------------------------------------------------------------------------

-- | Proof skeletons are used to represent proofs in open theories.
type ProofSkeleton    = Proof ()

-- | Convert a proof skeleton to an incremental proof without any sequent
-- annotations.
skeletonToIncrementalProof :: ProofSkeleton -> IncrementalProof
skeletonToIncrementalProof = fmap (fmap (const Nothing))

-- | Convert an incremental proof to a proof skeleton by dropping all
-- annotations.
incrementalToSkeletonProof :: IncrementalProof -> ProofSkeleton
incrementalToSkeletonProof = fmap (fmap (const ()))

-- | Proof skeletons are used to represent proofs in open theories.
type DiffProofSkeleton    = DiffProof ()

-- | Convert a proof skeleton to an incremental proof without any sequent
-- annotations.
skeletonToIncrementalDiffProof :: DiffProofSkeleton -> IncrementalDiffProof
skeletonToIncrementalDiffProof = fmap (fmap (const Nothing))

-- | Convert an incremental proof to a proof skeleton by dropping all
-- annotations.
incrementalToSkeletonDiffProof :: IncrementalDiffProof -> DiffProofSkeleton
incrementalToSkeletonDiffProof = fmap (fmap (const ()))

------------------------------------------------------------------------------
-- Commented sets of rewriting rules
------------------------------------------------------------------------------

-- | A protocol rewriting rule modulo E together with its possible assertion
-- soundness proof.
type OpenProtoRule = ProtoRuleE

-- | A closed proto rule lists its original rule modulo E, the corresponding
-- variant modulo AC, and if required the assertion soundness proof.
data ClosedProtoRule = ClosedProtoRule
       { _cprRuleE  :: ProtoRuleE             -- original rule modulo E
       , _cprRuleAC :: ProtoRuleAC            -- variant modulo AC
       }
       deriving( Eq, Ord, Show, Generic, NFData, Binary )

type OpenRuleCache = [IntrRuleAC]

data ClosedRuleCache = ClosedRuleCache
       { _crcRules               :: ClassifiedRules
       , _crcRawSources          :: [Source]
       , _crcRefinedSources      :: [Source]
       , _crcInjectiveFactInsts  :: S.Set FactTag
       }
       deriving( Eq, Ord, Show, Generic, NFData, Binary )


$(mkLabels [''ClosedProtoRule, ''ClosedRuleCache])

instance HasRuleName ClosedProtoRule where
    ruleName = ruleName . L.get cprRuleE


-- Relation between open and closed rule sets
---------------------------------------------

-- | All intruder rules of a set of classified rules.
intruderRules :: ClassifiedRules -> [IntrRuleAC]
intruderRules rules = do
    Rule (IntrInfo i) ps cs as nvs <- joinAllRules rules
    return $ Rule i ps cs as nvs

-- | Open a rule cache. Variants and precomputed case distinctions are dropped.
openRuleCache :: ClosedRuleCache -> OpenRuleCache
openRuleCache = intruderRules . L.get crcRules

-- | Open a protocol rule; i.e., drop variants and proof annotations.
openProtoRule :: ClosedProtoRule -> OpenProtoRule
openProtoRule = L.get cprRuleE

-- | Close a protocol rule; i.e., compute AC variant and source assertion
-- soundness sequent, if required.
closeProtoRule :: MaudeHandle -> OpenProtoRule -> ClosedProtoRule
closeProtoRule hnd ruE = ClosedProtoRule ruE (variantsProtoRule hnd ruE)

-- | Close an intruder rule; i.e., compute maximum number of consecutive applications and variants
--   Should be parallelized like the variant computation for protocol rules (JD)
closeIntrRule :: MaudeHandle -> IntrRuleAC -> [IntrRuleAC]
closeIntrRule hnd (Rule (DestrRule name (-1) subterm constant) prems@((Fact KDFact _ [t]):_) concs@[Fact KDFact _ [rhs]] acts nvs) =
  if subterm then [ru] else variantsIntruder hnd id False ru
    where
      ru = (Rule (DestrRule name (if runMaude (unifiableLNTerms rhs t)
                              then (length (positions t)) - (if (isPrivateFunction t) then 1 else 2)
                              -- We do not need to count t itself, hence - 1.
                              -- If t is a private function symbol we need to permit one more rule
                              -- application as there is no associated constructor.
                              else 0) subterm constant) prems concs acts nvs)
        where
           runMaude = (`runReader` hnd)
closeIntrRule hnd ir@(Rule (DestrRule _ _ False _) _ _ _ _) = variantsIntruder hnd id False ir
closeIntrRule _   ir                                        = [ir]


-- | Close a rule cache. Hower, note that the
-- requires case distinctions are not computed here.
closeRuleCache :: [LNGuarded]        -- ^ Restrictions to use.
               -> [LNGuarded]        -- ^ Source lemmas to use.
               -> SignatureWithMaude -- ^ Signature of theory.
               -> [ClosedProtoRule]  -- ^ Protocol rules with variants.
               -> OpenRuleCache      -- ^ Intruder rules modulo AC.
               -> Bool               -- ^ Diff or not
               -> ClosedRuleCache    -- ^ Cached rules and case distinctions.
closeRuleCache restrictions typAsms sig protoRules intrRules isdiff = -- trace ("closeRuleCache: " ++ show classifiedRules) $
    ClosedRuleCache
        classifiedRules rawSources refinedSources injFactInstances
  where
    ctxt0 = ProofContext
        sig classifiedRules injFactInstances RawSource [] AvoidInduction Nothing
        (error "closeRuleCache: trace quantifier should not matter here")
        (error "closeRuleCache: lemma name should not matter here") [] isdiff
        (all isSubtermRule {-$ trace (show destr ++ " - " ++ show (map isSubtermRule destr))-} destr) (any isConstantRule destr)

    -- inj fact instances
    injFactInstances =
        simpleInjectiveFactInstances $ L.get cprRuleE <$> protoRules

    -- precomputing the case distinctions: we make sure to only add safety
    -- restrictions. Otherwise, it wouldn't be sound to use the precomputed case
    -- distinctions for properties proven using induction.
    safetyRestrictions = filter isSafetyFormula restrictions
    rawSources         = precomputeSources ctxt0 safetyRestrictions
    refinedSources     = refineWithSourceAsms typAsms ctxt0 rawSources

    -- Maude handle
    hnd = L.get sigmMaudeHandle sig

    -- close intruder rules
    intrRulesAC = concat $ map (closeIntrRule hnd) intrRules

    -- classifying the rules
    rulesAC = (fmap IntrInfo                      <$> intrRulesAC) <|>
              ((fmap ProtoInfo . L.get cprRuleAC) <$> protoRules)

    anyOf ps = partition (\x -> any ($ x) ps)

    (nonProto, proto) = anyOf [isDestrRule, isConstrRule] rulesAC
    (constr, destr)   = anyOf [isConstrRule] nonProto

    -- and sort them into ClassifiedRules datastructure for later use in proofs
    classifiedRules = ClassifiedRules
      { _crConstruct  = constr
      , _crDestruct   = destr
      , _crProtocol   = proto
      }


------------------------------------------------------------------------------
-- Restrictions (Trace filters)
------------------------------------------------------------------------------

-- | An attribute for a 'Restriction'.
data RestrictionAttribute =
         LHSRestriction
       | RHSRestriction
       | BothRestriction
       deriving( Eq, Ord, Show )

-- | A restriction describes a property that must hold for all traces. Restrictions are
-- always used as lemmas in proofs.
data Restriction = Restriction
       { _rstrName    :: String
       , _rstrFormula :: LNFormula
       }
       deriving( Eq, Ord, Show, Generic, NFData, Binary )

$(mkLabels [''Restriction])

------------------------------------------------------------------------------
-- Processes
------------------------------------------------------------------------------

data ProcessDef = ProcessDef
        { _pName            :: String
        , _pBody            :: Process
        }
        deriving( Eq, Ord, Show, Generic, NFData, Binary )


-- generate accessors for ProcessDef data structure records
$(mkLabels [''ProcessDef])

------------------------------------------------------------------------------
-- Predicates
------------------------------------------------------------------------------

data Predicate = Predicate
        { _pFact            :: LNFact
        , _pFormula         :: LNFormula
        }
        deriving( Eq, Ord, Show, Generic, NFData, Binary )


-- generate accessors for Predicate data structure records
$(mkLabels [''Predicate])

------------------------------------------------------------------------------
-- Options
------------------------------------------------------------------------------
-- | Options for translation and, maybe in the future, also msrs itself.
-- | Note: setOption below assumes all values to be boolean
data Option = Option
        {
          _transAllowPatternMatchinginLookup   :: Bool
        , _transProgress            :: Bool
        , _transReliable            :: Bool
        }
        deriving( Eq, Ord, Show, Generic, NFData, Binary )

-- generate accessors for Option data structure records
$(mkLabels [''Option])


------------------------------------------------------------------------------
-- Verdict
------------------------------------------------------------------------------
type Causes = S.Set LVar

data ProtoCauses = ProtoCauses
        { _VerdictPart    :: S.Set LVar
        , _Ref            :: String
        }
       deriving( Eq, Ord, Show, Generic, NFData, Binary )

type Verdict = [Causes]

type ProtoVerdict = [ProtoCauses]

type VerdictMapping = (LNFormula,Verdict)

type Verdictf = [VerdictMapping]

data ProtoVerdictMapping =
        RefCase String LNFormula ProtoVerdict
        | Case LNFormula ProtoVerdict
        | Otherwise ProtoVerdict
       deriving( Eq, Ord, Show, Generic, NFData, Binary )

type ProtoVerdictf = [ProtoVerdictMapping]


------------------------------------------------------------------------------
-- Lemmas
------------------------------------------------------------------------------

-- | An attribute for a 'Lemma'.
data LemmaAttribute =
         SourceLemma
       | ReuseLemma
       | InvariantLemma
       | HideLemma String
       | LHSLemma
       | RHSLemma
       | LemmaHeuristic [GoalRanking]
--        | BothLemma
       deriving( Eq, Ord, Show, Generic, NFData, Binary )

-- | A 'TraceQuantifier' stating whether we check satisfiability of validity.
data TraceQuantifier = ExistsTrace | AllTraces
       deriving( Eq, Ord, Show, Generic, NFData, Binary )


-- | AccKind describe the different types of an accountabilty lemma_attr
data AccKind =
        Coarse
      | Cases
      | ControlEquivalence
--      | ControlSubset
       deriving( Eq, Ord, Show, Generic, NFData, Binary )


-- | A lemma describes a property that holds in the context of a theory
-- together with a proof of its correctness.
data Lemma p = Lemma
       { _lName            :: String
       , _lTraceQuantifier :: TraceQuantifier
       , _lFormula         :: LNFormula
       , _lAttributes      :: [LemmaAttribute]
       , _lProof           :: p
       }
       deriving( Eq, Ord, Show, Generic, NFData, Binary )

$(mkLabels [''Lemma])

-- | A diff lemma describes a correspondence property that holds in the context of a theory
-- together with a proof of its correctness.
data DiffLemma p = DiffLemma
       { _lDiffName            :: String
--        , _lTraceQuantifier :: TraceQuantifier
--        , _lFormula         :: LNFormula
       , _lDiffAttributes      :: [LemmaAttribute]
       , _lDiffProof           :: p
       }
       deriving( Eq, Ord, Show, Generic, NFData, Binary )

$(mkLabels [''DiffLemma])


-- | An accountability lemma describes an accountabilty property that holds in the context of a theory
data AccLemma = AccLemma
       { _aAccKind         :: AccKind
       , _aName            :: String
       , _aAttributes      :: [LemmaAttribute]
       , _aProtoVerdictf   :: ProtoVerdictf
       , _aFormula         :: LNFormula
       }
       deriving( Eq, Ord, Show, Generic, NFData, Binary )

$(mkLabels [''AccLemma])




-- Instances
------------

instance Functor Lemma where
    fmap f (Lemma n qua fm atts prf) = Lemma n qua fm atts (f prf)

instance Foldable Lemma where
    foldMap f = f . L.get lProof

instance Traversable Lemma where
    traverse f (Lemma n qua fm atts prf) = Lemma n qua fm atts <$> f prf

instance Functor DiffLemma where
    fmap f (DiffLemma n atts prf) = DiffLemma n atts (f prf)

instance Foldable DiffLemma where
    foldMap f = f . L.get lDiffProof

instance Traversable DiffLemma where
    traverse f (DiffLemma n atts prf) = DiffLemma n atts <$> f prf

-- Lemma queries
----------------------------------

-- | Convert a trace quantifier to a sequent trace quantifier.
toSystemTraceQuantifier :: TraceQuantifier -> SystemTraceQuantifier
toSystemTraceQuantifier AllTraces   = ExistsNoTrace
toSystemTraceQuantifier ExistsTrace = ExistsSomeTrace

-- | True iff the lemma can be used as a source lemma.
isSourceLemma :: Lemma p -> Bool
isSourceLemma lem =
     (AllTraces == L.get lTraceQuantifier lem)
  && (SourceLemma `elem` L.get lAttributes lem)

-- | True iff the lemma is a LHS lemma.
isLeftLemma :: Lemma p -> Bool
isLeftLemma lem =
     (LHSLemma `elem` L.get lAttributes lem)

-- | True iff the lemma is a RHS lemma.
isRightLemma :: Lemma p -> Bool
isRightLemma lem =
     (RHSLemma `elem` L.get lAttributes lem)

-- -- | True iff the lemma is a Both lemma.
-- isBothLemma :: Lemma p -> Bool
-- isBothLemma lem =
--      (BothLemma `elem` L.get lAttributes lem)

-- Lemma construction/modification
----------------------------------

-- | Create a new unproven lemma from a formula modulo E.
unprovenLemma :: String -> [LemmaAttribute] -> TraceQuantifier -> LNFormula
              -> Lemma ProofSkeleton
unprovenLemma name atts qua fm = Lemma name qua fm atts (unproven ())

skeletonLemma :: String -> [LemmaAttribute] -> TraceQuantifier -> LNFormula
              -> ProofSkeleton -> Lemma ProofSkeleton
skeletonLemma name atts qua fm = Lemma name qua fm atts

-- | Create a new unproven diff lemma.
unprovenDiffLemma :: String -> [LemmaAttribute]
              -> DiffLemma DiffProofSkeleton
unprovenDiffLemma name atts = DiffLemma name atts (diffUnproven ())

skeletonDiffLemma :: String -> [LemmaAttribute] -> DiffProofSkeleton -> DiffLemma DiffProofSkeleton
skeletonDiffLemma name atts = DiffLemma name atts


-- | The source kind allowed for a lemma.
lemmaSourceKind :: Lemma p -> SourceKind
lemmaSourceKind lem
  | SourceLemma `elem` L.get lAttributes lem = RawSource
  | otherwise                                = RefinedSource

-- | Adds the LHS lemma attribute.
addLeftLemma :: Lemma p -> Lemma p
addLeftLemma lem =
     L.set lAttributes (LHSLemma:(L.get lAttributes lem)) lem

-- | Adds the RHS lemma attribute.
addRightLemma :: Lemma p -> Lemma p
addRightLemma lem =
     L.set lAttributes (RHSLemma:(L.get lAttributes lem)) lem

------------------------------------------------------------------------------
-- Theories
------------------------------------------------------------------------------

-- | A formal comment is a header together with the body of the comment.
type FormalComment = (String, String)


-- | SapicItems can be processes and accountability lemmas
data SapicElement=
      ProcessItem Process
      | ProcessDefItem ProcessDef
      | AccLemmaItem AccLemma
      deriving( Show, Eq, Ord, Generic, NFData, Binary )

-- | A theory item built over the given rule type.
data TheoryItem r p s =
       RuleItem r
     | LemmaItem (Lemma p)
     | RestrictionItem Restriction
     | TextItem FormalComment
     | PredicateItem Predicate
     | SapicItem s
     deriving( Show, Eq, Ord, Functor, Generic, NFData, Binary )

-- | A diff theory item built over the given rule type.
--   This includes
--   - Diff Rules, which are then decomposed in either rules for both sides
--   - the Diff Lemmas, stating observational equivalence
--   - the either lemmas and restrictions, stating properties about either side
--   - and comments
data DiffTheoryItem r r2 p p2 =
       DiffRuleItem r
     | EitherRuleItem (Side, r2)
     | DiffLemmaItem (DiffLemma p)
     | EitherLemmaItem (Side, Lemma p2)
     | EitherRestrictionItem (Side, Restriction)
     | DiffTextItem FormalComment
     deriving( Show, Eq, Ord, Functor, Generic, NFData, Binary )

-- | A theory contains a single set of rewriting rules modeling a protocol
-- and the lemmas that
data Theory sig c r p s = Theory {
         _thyName      :: String
       , _thyHeuristic :: [GoalRanking]
       , _thySignature :: sig
       , _thyCache     :: c
       , _thyItems     :: [TheoryItem r p s]
       , _thyOptions   :: Option
       }
       deriving( Eq, Ord, Show, Generic, NFData, Binary )

$(mkLabels [''Theory])


-- | A diff theory contains a set of rewriting rules with diff modeling two instances
data DiffTheory sig c r r2 p p2 = DiffTheory {
         _diffThyName           :: String
       , _diffThyHeuristic      :: [GoalRanking]
       , _diffThySignature      :: sig
       , _diffThyCacheLeft      :: c
       , _diffThyCacheRight     :: c
       , _diffThyDiffCacheLeft  :: c
       , _diffThyDiffCacheRight :: c
       , _diffThyItems          :: [DiffTheoryItem r r2 p p2]
       }
       deriving( Eq, Ord, Show, Generic, NFData, Binary )


$(mkLabels [''DiffTheory])

-- | Open theories can be extended. Invariants:
--   1. Lemma names are unique.
type OpenTheory =
    Theory SignaturePure [IntrRuleAC] OpenProtoRule ProofSkeleton SapicElement

-- | Open theories can be extended. Invariants:
--   1. Lemma names are unique.
--   2. All SapicItems are translated
type OpenTranslatedTheory =
    Theory SignaturePure [IntrRuleAC] OpenProtoRule ProofSkeleton ()

-- | Open diff theories can be extended. Invariants:
--   1. Lemma names are unique.
type OpenDiffTheory =
    DiffTheory SignaturePure [IntrRuleAC] OpenProtoRule OpenProtoRule DiffProofSkeleton ProofSkeleton

-- | Closed theories can be proven. Invariants:
--     1. Lemma names are unique
--     2. All proof steps with annotated sequents are sound with respect to the
--        closed rule set of the theory.
--     3. Maude is running under the given handle.
type ClosedTheory =
    Theory SignatureWithMaude ClosedRuleCache ClosedProtoRule IncrementalProof ()

-- | Closed Diff theories can be proven. Invariants:
--     1. Lemma names are unique
--     2. All proof steps with annotated sequents are sound with respect to the
--        closed rule set of the theory.
--     3. Maude is running under the given handle.
type ClosedDiffTheory =
    DiffTheory SignatureWithMaude ClosedRuleCache OpenProtoRule ClosedProtoRule IncrementalDiffProof IncrementalProof

-- | Either Therories can be Either a normal or a diff theory

-- type EitherTheory = Either Theory  DiffTheory
type EitherOpenTheory = Either OpenTheory OpenDiffTheory
type EitherClosedTheory = Either ClosedTheory ClosedDiffTheory


-- remove Sapic items and convert other items to identical item but with unit type for sapic elements
removeSapicItems :: OpenTheory -> OpenTranslatedTheory
removeSapicItems thy =
  Theory {_thyName=(L.get thyName thy)
          ,_thyHeuristic=(L.get thyHeuristic thy)
          ,_thySignature=(L.get thySignature thy)
          ,_thyCache=(L.get thyCache thy)
          ,_thyItems = newThyItems
          ,_thyOptions =(L.get thyOptions thy)}
    where
      newThyItems = map removeSapicElement (filter isNoSapicItem (L.get thyItems thy))
      removeSapicElement :: TheoryItem r p SapicElement -> TheoryItem r p ()
      removeSapicElement (SapicItem _) = SapicItem ()
      removeSapicElement (RuleItem r) = RuleItem r
      removeSapicElement (LemmaItem l) = LemmaItem l
      removeSapicElement (RestrictionItem rl) = RestrictionItem rl
      removeSapicElement (TextItem t) = TextItem t
      removeSapicElement (PredicateItem predi) = PredicateItem predi
      isNoSapicItem (SapicItem _) = False
      isNoSapicItem _             = True


--open translated theory again
openTranslatedTheory :: OpenTranslatedTheory -> OpenTheory
openTranslatedTheory thy =
  Theory {_thyName=(L.get thyName thy)
          ,_thyHeuristic=(L.get thyHeuristic thy)
          ,_thySignature=(L.get thySignature thy)
          ,_thyCache=(L.get thyCache thy)
          ,_thyItems = newThyItems
          ,_thyOptions =(L.get thyOptions thy)}
    where
<<<<<<< HEAD
      newThyItems = createNewThyItems (L.get thyItems thy)
      createNewThyItems :: [TheoryItem r p ()] -> [TheoryItem r p SapicElement]
      createNewThyItems [] = []
      createNewThyItems (x:xs) = addSapicElement(x) : createNewThyItems(xs)
      addSapicElement :: TheoryItem r p () -> TheoryItem r p SapicElement
      addSapicElement (RuleItem r) = (RuleItem r)
      addSapicElement (LemmaItem l) = (LemmaItem l)
      addSapicElement (RestrictionItem rl) = (RestrictionItem rl)
      addSapicElement (TextItem t) = (TextItem t)
=======
      newThyItems = mapMaybe addSapicElement (L.get thyItems thy)
      addSapicElement :: TheoryItem r p () -> Maybe (TheoryItem r p s)
      addSapicElement (RuleItem r) = Just $ RuleItem r
      addSapicElement (LemmaItem l) = Just $ LemmaItem l
      addSapicElement (RestrictionItem rl) = Just $ RestrictionItem rl
      addSapicElement (TextItem t) = Just $ TextItem t
      addSapicElement (PredicateItem predi) = Just $ PredicateItem predi
      addSapicElement (SapicItem _) = Nothing
>>>>>>> bb248dca

-- Shared theory modification functions
---------------------------------------


filterSide :: Side -> [(Side, a)] -> [a]
filterSide s l = case l of
                    x:xs -> if (fst x) == s then (snd x):(filterSide s xs) else (filterSide s xs)
                    []   -> []

-- | Fold a theory item.
foldTheoryItem
    :: (r -> a) -> (Restriction -> a) -> (Lemma p -> a) -> (FormalComment -> a) -> (Predicate -> a) -> (s -> a)
    -> TheoryItem r p s -> a
foldTheoryItem fRule fRestriction fLemma fText fPredicate fSapicItem i = case i of
    RuleItem ru   -> fRule ru
    LemmaItem lem -> fLemma lem
    TextItem txt  -> fText txt
    RestrictionItem rstr  -> fRestriction rstr
    PredicateItem     p  -> fPredicate p
    SapicItem s -> fSapicItem s



-- fold a sapic item.
foldSapicItem
    :: (Process -> a) -> (ProcessDef -> a) -> (AccLemma -> a)
    -> SapicElement -> a
foldSapicItem fProcess fProcessDef fAccLemma i = case i of
    ProcessItem     proc    -> fProcess proc
    ProcessDefItem  pDef    -> fProcessDef pDef
    AccLemmaItem    aLem    -> fAccLemma aLem

-- | Fold a theory item.
foldDiffTheoryItem
    :: (r -> a) -> ((Side, r2) -> a) -> (DiffLemma p -> a) -> ((Side, Lemma p2) -> a) -> ((Side, Restriction) -> a) -> (FormalComment -> a)
    -> DiffTheoryItem r r2 p p2 -> a
foldDiffTheoryItem fDiffRule fEitherRule fDiffLemma fEitherLemma fRestriction fText i = case i of
    DiffRuleItem ru   -> fDiffRule ru
    EitherRuleItem (side, ru) -> fEitherRule (side, ru)
    DiffLemmaItem lem -> fDiffLemma lem
    EitherLemmaItem (side, lem) -> fEitherLemma (side, lem)
    EitherRestrictionItem (side, rstr)  -> fRestriction (side, rstr)
    DiffTextItem txt  -> fText txt

-- | Map a theory item.
mapTheoryItem :: (r -> r') -> (p -> p') -> TheoryItem r p s -> TheoryItem r' p' s
mapTheoryItem f g =
    foldTheoryItem (RuleItem . f) RestrictionItem (LemmaItem . fmap g) TextItem PredicateItem SapicItem

-- | Map a diff theory item.
mapDiffTheoryItem :: (r -> r') -> ((Side, r2) -> (Side, r2')) -> (DiffLemma p -> DiffLemma p') -> ((Side, Lemma p2) -> (Side, Lemma p2')) -> DiffTheoryItem r r2 p p2 -> DiffTheoryItem r' r2' p' p2'
mapDiffTheoryItem f g h i =
    foldDiffTheoryItem (DiffRuleItem . f) (EitherRuleItem . g) (DiffLemmaItem . h) (EitherLemmaItem . i) EitherRestrictionItem DiffTextItem

-- | All rules of a theory.
theoryRules :: Theory sig c r p s -> [r]
theoryRules =
    foldTheoryItem return (const []) (const []) (const []) (const []) (const []) <=< L.get thyItems

-- | All diff rules of a theory.
diffTheoryDiffRules :: DiffTheory sig c r r2 p p2 -> [r]
diffTheoryDiffRules =
    foldDiffTheoryItem return (const []) (const []) (const []) (const []) (const []) <=< L.get diffThyItems

-- | All rules of a theory.
diffTheorySideRules :: Side -> DiffTheory sig c r r2 p p2 -> [r2]
diffTheorySideRules s =
    foldDiffTheoryItem (const []) (\(x, y) -> if (x == s) then [y] else []) (const []) (const []) (const []) (const []) <=< L.get diffThyItems

-- | All left rules of a theory.
leftTheoryRules :: DiffTheory sig c r r2 p p2 -> [r2]
leftTheoryRules =
    foldDiffTheoryItem (const []) (\(x, y) -> if (x == LHS) then [y] else []) (const []) (const []) (const []) (const []) <=< L.get diffThyItems

-- | All right rules of a theory.
rightTheoryRules :: DiffTheory sig c r r2 p p2 -> [r2]
rightTheoryRules =
    foldDiffTheoryItem (const []) (\(x, y) -> if (x == RHS) then [y] else []) (const []) (const []) (const []) (const []) <=< L.get diffThyItems


-- | All restrictions of a theory.
theoryRestrictions :: Theory sig c r p s -> [Restriction]
theoryRestrictions =
    foldTheoryItem (const []) return (const []) (const []) (const []) (const []) <=< L.get thyItems

-- | All lemmas of a theory.
theoryLemmas :: Theory sig c r p s -> [Lemma p]
theoryLemmas =
    foldTheoryItem (const []) (const []) return (const []) (const []) (const []) <=< L.get thyItems

-- | All processes of a theory (TODO give warning if there is more than one...)
theoryProcesses :: Theory sig c r p SapicElement -> [Process]
theoryProcesses = foldSapicItem return (const []) (const []) <=< sapicElements
  where sapicElements = foldTheoryItem (const []) (const []) (const []) (const []) (const []) return <=< L.get thyItems

-- | All process definitions of a theory.
theoryProcessDefs :: Theory sig c r p SapicElement -> [ProcessDef]
theoryProcessDefs = foldSapicItem (const []) return (const []) <=< sapicElements
  where sapicElements = foldTheoryItem (const []) (const []) (const []) (const []) (const []) return  <=< L.get thyItems

-- | All AccLemmas definitions of a theory.
theoryAccLemmas :: Theory sig c r p SapicElement -> [AccLemma]
theoryAccLemmas = foldSapicItem (const []) (const []) return <=< sapicElements
  where sapicElements = foldTheoryItem (const []) (const []) (const []) (const []) (const []) return  <=< L.get thyItems

-- | All process definitions of a theory.
theoryPredicates :: Theory sig c r p s -> [Predicate]
theoryPredicates =  foldTheoryItem (const []) (const []) (const []) (const []) return (const []) <=< L.get thyItems

-- | All restrictions of a theory.
diffTheoryRestrictions :: DiffTheory sig c r r2 p p2 -> [(Side, Restriction)]
diffTheoryRestrictions =
    foldDiffTheoryItem (const []) (const []) (const []) (const []) return (const []) <=< L.get diffThyItems

-- | All restrictions of one side of a theory.
diffTheorySideRestrictions :: Side -> DiffTheory sig c r r2 p p2 -> [Restriction]
diffTheorySideRestrictions s =
    foldDiffTheoryItem (const []) (const []) (const []) (const []) (\(x, y) -> if (x == s) then [y] else []) (const []) <=< L.get diffThyItems

-- | All lemmas of a theory.
diffTheoryLemmas :: DiffTheory sig c r r2 p p2 -> [(Side, Lemma p2)]
diffTheoryLemmas =
   foldDiffTheoryItem (const []) (const []) (const []) return (const []) (const []) <=< L.get diffThyItems

-- | All lemmas of a theory.
diffTheorySideLemmas :: Side -> DiffTheory sig c r r2 p p2 -> [Lemma p2]
diffTheorySideLemmas s =
    foldDiffTheoryItem (const []) (const []) (const []) (\(x, y) -> if (x == s) then [y] else []) (const []) (const []) <=< L.get diffThyItems

-- | All lemmas of a theory.
diffTheoryDiffLemmas :: DiffTheory sig c r r2 p p2 -> [DiffLemma p]
diffTheoryDiffLemmas =
    foldDiffTheoryItem (const []) (const []) return (const []) (const []) (const []) <=< L.get diffThyItems

    -- | Add a new restriction. Fails, if restriction with the same name exists.
addRestriction :: Restriction -> Theory sig c r p s -> Maybe (Theory sig c r p s)
addRestriction l thy = do
    guard (isNothing $ lookupRestriction (L.get rstrName l) thy)
    return $ modify thyItems (++ [RestrictionItem l]) thy

-- | Add a new lemma. Fails, if a lemma with the same name exists.
addLemma :: Lemma p -> Theory sig c r p s -> Maybe (Theory sig c r p s)
addLemma l thy = do
    guard (isNothing $ lookupLemma (L.get lName l) thy)
    return $ modify thyItems (++ [LemmaItem l]) thy


-- | Add a new process expression.  since expression (and not definitions)
-- could appear several times, checking for doubled occurrence isn't necessary
addProcess :: Process -> Theory sig c r p SapicElement -> Theory sig c r p SapicElement
addProcess l thy = modify thyItems (++ [SapicItem (ProcessItem l)]) thy


-- search process
findProcess :: String -> Theory sig c r p SapicElement -> Maybe (Theory sig c r p SapicElement)
findProcess s thy =  do
                guard (isJust $ lookupProcessDef s thy)
                return thy

-- | Add a new process definition. fails if process with the same name already exists
addProcessDef :: ProcessDef -> Theory sig c r p SapicElement -> Maybe (Theory sig c r p SapicElement)
addProcessDef pDef thy = do
    guard (isNothing $ lookupProcessDef (L.get pName pDef) thy)
    return $ modify thyItems (++ [SapicItem (ProcessDefItem pDef)]) thy

-- | Add a new AccLemma  fails if AccLemma with the same name already exists
addAccLemma :: AccLemma -> Theory sig c r p SapicElement -> Maybe (Theory sig c r p SapicElement)
addAccLemma aLem thy = do
    guard (isNothing $ lookupAccLemma (L.get aName aLem) thy)
    return $ modify thyItems (++ [SapicItem (AccLemmaItem aLem)]) thy

-- | Add a new process definition. fails if process with the same name already exists
addPredicate :: Predicate -> Theory sig c r p s -> Maybe (Theory sig c r p s)
addPredicate pDef thy = do
    guard (isNothing $ lookupPredicate (L.get pFact pDef) thy)
    return $ modify thyItems (++ [PredicateItem pDef]) thy

-- | Add a new option. Overwrite previous settings
setOption :: Data.Label.Poly.Lens
               Data.Label.Point.Total (Option -> Option) (Bool -> Bool)
             -> Theory sig c r p s -> Theory sig c r p s
setOption l = L.set (l . thyOptions) True

-- | Add a new restriction. Fails, if restriction with the same name exists.
addRestrictionDiff :: Side -> Restriction -> DiffTheory sig c r r2 p p2 -> Maybe (DiffTheory sig c r r2 p p2)
addRestrictionDiff s l thy = do
    guard (isNothing $ lookupRestrictionDiff s (L.get rstrName l) thy)
    return $ modify diffThyItems (++ [EitherRestrictionItem (s, l)]) thy

-- | Add a new lemma. Fails, if a lemma with the same name exists.
addLemmaDiff :: Side -> Lemma p2 -> DiffTheory sig c r r2 p p2 -> Maybe (DiffTheory sig c r r2 p p2)
addLemmaDiff s l thy = do
    guard (isNothing $ lookupLemmaDiff s (L.get lName l) thy)
    return $ modify diffThyItems (++ [EitherLemmaItem (s, l)]) thy

-- | Add a new lemma. Fails, if a lemma with the same name exists.
addDiffLemma :: DiffLemma p -> DiffTheory sig c r r2 p p2 -> Maybe (DiffTheory sig c r r2 p p2)
addDiffLemma l thy = do
    guard (isNothing $ lookupDiffLemma (L.get lDiffName l) thy)
    return $ modify diffThyItems (++ [DiffLemmaItem l]) thy

-- | Add a new default heuristic. Fails if a heuristic is already defined.
addHeuristic :: [GoalRanking] -> Theory sig c r p s -> Maybe (Theory sig c r p s)
addHeuristic h (Theory n [] sig c i o) = Just (Theory n h sig c i o)
addHeuristic _ _ = Nothing

addDiffHeuristic :: [GoalRanking] -> DiffTheory sig c r r2 p p2 -> Maybe (DiffTheory sig c r r2 p p2)
addDiffHeuristic h (DiffTheory n [] sig cl cr dcl dcr i) = Just (DiffTheory n h sig cl cr dcl dcr i)
addDiffHeuristic _ _ = Nothing

-- | Remove a lemma by name. Fails, if the lemma does not exist.
removeLemma :: String -> Theory sig c r p s -> Maybe (Theory sig c r p s)
removeLemma lemmaName thy = do
    _ <- lookupLemma lemmaName thy
    return $ modify thyItems (concatMap fItem) thy
  where
    fItem   = foldTheoryItem (return . RuleItem)
                             (return . RestrictionItem)
                             check
                             (return . TextItem)
                             (return . PredicateItem)
                             (return . SapicItem)
    check l = do guard (L.get lName l /= lemmaName); return (LemmaItem l)

-- | Remove a lemma by name. Fails, if the lemma does not exist.
removeLemmaDiff :: Side -> String -> DiffTheory sig c r r2 p p2 -> Maybe (DiffTheory sig c r r2 p p2)
removeLemmaDiff s lemmaName thy = do
    _ <- lookupLemmaDiff s lemmaName thy
    return $ modify diffThyItems (concatMap fItem) thy
  where
    fItem   = foldDiffTheoryItem (return . DiffRuleItem)
                                 (return . EitherRuleItem)
                                 (return . DiffLemmaItem)
                                 check
                                 (return . EitherRestrictionItem)
                                 (return . DiffTextItem)
    check (s', l) = do guard (L.get lName l /= lemmaName || s'/=s); return (EitherLemmaItem (s, l))

-- | Remove a lemma by name. Fails, if the lemma does not exist.
removeDiffLemma :: String -> DiffTheory sig c r r2 p p2 -> Maybe (DiffTheory sig c r r2 p p2)
removeDiffLemma lemmaName thy = do
    _ <- lookupDiffLemma lemmaName thy
    return $ modify diffThyItems (concatMap fItem) thy
  where
    fItem   = foldDiffTheoryItem (return . DiffRuleItem)
                                 (return . EitherRuleItem)
                                 check
                                 (return . EitherLemmaItem)
                                 (return . EitherRestrictionItem)
                                 (return . DiffTextItem)
    check l = do guard (L.get lDiffName l /= lemmaName); return (DiffLemmaItem l)

-- | Find the restriction with the given name.
lookupRestriction :: String -> Theory sig c r p s -> Maybe Restriction
lookupRestriction name = find ((name ==) . L.get rstrName) . theoryRestrictions

-- | Find the lemma with the given name.
lookupLemma :: String -> Theory sig c r p s -> Maybe (Lemma p)
lookupLemma name = find ((name ==) . L.get lName) . theoryLemmas

-- | Find the process with the given name.
lookupProcessDef :: String -> Theory sig c r p SapicElement -> Maybe (ProcessDef)
lookupProcessDef name = find ((name ==) . L.get pName) . theoryProcessDefs

-- | Find the predicate with the fact name.
lookupPredicate :: LNFact -> Theory sig c r p s -> Maybe (Predicate)
lookupPredicate fact = find ((fact ==) . L.get pFact) . theoryPredicates

lookupAccLemma :: String -> Theory sig c r p SapicElement -> Maybe (AccLemma)
lookupAccLemma name = find ((name ==) . L.get aName) . theoryAccLemmas

-- | Find the restriction with the given name.
lookupRestrictionDiff :: Side -> String -> DiffTheory sig c r r2 p p2 -> Maybe Restriction
lookupRestrictionDiff s name = find ((name ==) . L.get rstrName) . (diffTheorySideRestrictions s)

-- | Find the lemma with the given name.
lookupLemmaDiff :: Side -> String -> DiffTheory sig c r r2 p p2 -> Maybe (Lemma p2)
lookupLemmaDiff s name = find ((name ==) . L.get lName) . (diffTheorySideLemmas s)

-- | Find the lemma with the given name.
lookupDiffLemma :: String -> DiffTheory sig c r r2 p p2 -> Maybe (DiffLemma p)
lookupDiffLemma name = find ((name ==) . L.get lDiffName) . diffTheoryDiffLemmas

-- | Add a comment to the theory.
addComment :: Doc -> Theory sig c r p s -> Theory sig c r p s
addComment c = modify thyItems (++ [TextItem ("", render c)])

-- | Add a comment to the diff theory.
addDiffComment :: Doc -> DiffTheory sig c r r2 p p2 -> DiffTheory sig c r r2 p p2
addDiffComment c = modify diffThyItems (++ [DiffTextItem ("", render c)])

-- | Add a comment represented as a string to the theory.
addStringComment :: String -> Theory sig c r p s -> Theory sig c r p s
addStringComment = addComment . vcat . map text . lines

addFormalComment :: FormalComment -> Theory sig c r p s -> Theory sig c r p s
addFormalComment c = modify thyItems (++ [TextItem c])

addFormalCommentDiff :: FormalComment -> DiffTheory sig c r r2 p p2 -> DiffTheory sig c r r2 p p2
addFormalCommentDiff c = modify diffThyItems (++ [DiffTextItem c])


------------------------------------------------------------------------------
-- Open theory construction / modification
------------------------------------------------------------------------------
defaultOption :: Option
defaultOption = Option False False False

-- | Default theory
defaultOpenTheory :: Bool -> OpenTheory
defaultOpenTheory flag = Theory "default" [] (emptySignaturePure flag) [] [] defaultOption

-- | Default diff theory
defaultOpenDiffTheory :: Bool -> OpenDiffTheory
defaultOpenDiffTheory flag = DiffTheory "default" [] (emptySignaturePure flag) [] [] [] [] []

-- Add the default Diff lemma to an Open Diff Theory
addDefaultDiffLemma:: OpenDiffTheory -> OpenDiffTheory
addDefaultDiffLemma thy = fromMaybe thy $ addDiffLemma (unprovenDiffLemma "Observational_equivalence" []) thy

-- Add the rule labels to an Open Diff Theory
addProtoRuleLabel :: OpenProtoRule -> OpenProtoRule
addProtoRuleLabel rule = addDiffLabel rule ("DiffProto" ++ (getRuleName rule))

-- Add the rule labels to an Open Diff Theory
addIntrRuleLabels:: OpenDiffTheory -> OpenDiffTheory
addIntrRuleLabels thy =
    modify diffThyCacheLeft (map addRuleLabel) $ modify diffThyDiffCacheLeft (map addRuleLabel) $ modify diffThyDiffCacheRight (map addRuleLabel) $ modify diffThyCacheRight (map addRuleLabel) thy
  where
    addRuleLabel :: IntrRuleAC -> IntrRuleAC
    addRuleLabel rule = addDiffLabel rule ("DiffIntr" ++ (getRuleName rule))

-- | Open a theory by dropping the closed world assumption and values whose
-- soundness depends on it.
openTheory :: ClosedTheory -> OpenTheory
openTheory  (Theory n h sig c items opts) = openTranslatedTheory(
    Theory n h (toSignaturePure sig) (openRuleCache c)
      (map (mapTheoryItem openProtoRule incrementalToSkeletonProof) items)
      opts)

-- | Open a theory by dropping the closed world assumption and values whose
-- soundness depends on it.
openDiffTheory :: ClosedDiffTheory -> OpenDiffTheory
openDiffTheory  (DiffTheory n h sig c1 c2 c3 c4 items) =
    DiffTheory n h (toSignaturePure sig) (openRuleCache c1) (openRuleCache c2) (openRuleCache c3) (openRuleCache c4)
      (map (mapDiffTheoryItem id (\(x, y) -> (x, (openProtoRule y))) (\(DiffLemma s a p) -> (DiffLemma s a (incrementalToSkeletonDiffProof p))) (\(x, Lemma a b c d e) -> (x, Lemma a b c d (incrementalToSkeletonProof e)))) items)


-- | Find the open protocol rule with the given name.
lookupOpenProtoRule :: ProtoRuleName -> OpenTheory -> Maybe OpenProtoRule
lookupOpenProtoRule name =
    find ((name ==) . L.get (preName . rInfo)) . theoryRules

-- | Find the open protocol rule with the given name.
lookupOpenDiffProtoDiffRule :: ProtoRuleName -> OpenDiffTheory -> Maybe OpenProtoRule
lookupOpenDiffProtoDiffRule name =
    find ((name ==) . L.get (preName . rInfo)) . diffTheoryDiffRules

-- | Add new protocol rules. Fails, if a protocol rule with the same name
-- exists.
addProtoRule :: ProtoRuleE -> OpenTheory -> Maybe OpenTheory
addProtoRule ruE thy = do
    guard nameNotUsedForDifferentRule
    return $ modify thyItems (++ [RuleItem ruE]) thy
  where
    nameNotUsedForDifferentRule =
        maybe True ((ruE ==)) $ lookupOpenProtoRule (L.get (preName . rInfo) ruE) thy

-- | Add a new protocol rules. Fails, if a protocol rule with the same name
-- exists.
addProtoDiffRule :: ProtoRuleE -> OpenDiffTheory -> Maybe OpenDiffTheory
addProtoDiffRule ruE thy = do
    guard nameNotUsedForDifferentRule
    return $ modify diffThyItems (++ [DiffRuleItem ruE]) thy
  where
    nameNotUsedForDifferentRule =
        maybe True ((ruE ==)) $ lookupOpenDiffProtoDiffRule (L.get (preName . rInfo) ruE) thy

-- | Add intruder proof rules after Translate.
addIntrRuleACsAfterTranslate :: [IntrRuleAC] -> OpenTranslatedTheory -> OpenTranslatedTheory
addIntrRuleACsAfterTranslate rs' = modify (thyCache) (\rs -> nub $ rs ++ rs')

-- | Add intruder proof rules.
addIntrRuleACs :: [IntrRuleAC] -> OpenTheory -> OpenTheory
addIntrRuleACs rs' = modify (thyCache) (\rs -> nub $ rs ++ rs')

-- | Add intruder proof rules for all diff and non-diff caches.
addIntrRuleACsDiffAll :: [IntrRuleAC] -> OpenDiffTheory -> OpenDiffTheory
addIntrRuleACsDiffAll rs' thy = addIntrRuleACsDiffBoth rs' (addIntrRuleACsDiffBothDiff rs' thy)

-- | Add intruder proof rules for both diff caches.
addIntrRuleACsDiffBothDiff :: [IntrRuleAC] -> OpenDiffTheory -> OpenDiffTheory
addIntrRuleACsDiffBothDiff rs' thy = addIntrRuleACsDiffRightDiff rs' (addIntrRuleACsDiffLeftDiff rs' thy)

-- | Add intruder proof rules for both caches.
addIntrRuleACsDiffBoth :: [IntrRuleAC] -> OpenDiffTheory -> OpenDiffTheory
addIntrRuleACsDiffBoth rs' thy = addIntrRuleACsDiffRight rs' (addIntrRuleACsDiffLeft rs' thy)

-- | Add intruder proof rules to left diff cache.
addIntrRuleACsDiffLeftDiff :: [IntrRuleAC] -> OpenDiffTheory -> OpenDiffTheory
addIntrRuleACsDiffLeftDiff rs' thy = modify (diffThyDiffCacheLeft) (\rs -> nub $ rs ++ rs') thy

-- | Add intruder proof rules to left cache.
addIntrRuleACsDiffLeft :: [IntrRuleAC] -> OpenDiffTheory -> OpenDiffTheory
addIntrRuleACsDiffLeft rs' thy = modify (diffThyCacheLeft) (\rs -> nub $ rs ++ rs') thy

-- | Add intruder proof rules to right diff cache.
addIntrRuleACsDiffRightDiff :: [IntrRuleAC] -> OpenDiffTheory -> OpenDiffTheory
addIntrRuleACsDiffRightDiff rs' thy = modify (diffThyDiffCacheRight) (\rs -> nub $ rs ++ rs') thy

-- | Add intruder proof rules to right cache.
addIntrRuleACsDiffRight :: [IntrRuleAC] -> OpenDiffTheory -> OpenDiffTheory
addIntrRuleACsDiffRight rs' thy = modify (diffThyCacheRight) (\rs -> nub $ rs ++ rs') thy

-- | Normalize the theory representation such that they remain semantically
-- equivalent. Use this function when you want to compare two theories (quite
-- strictly) for semantic equality; e.g., when testing the parser.
normalizeTheory :: OpenTheory -> OpenTheory
normalizeTheory =
    L.modify thyCache sort
  . L.modify thyItems (\items -> do
      item <- items
      return $ case item of
          LemmaItem lem ->
              LemmaItem $ L.modify lProof stripProofAnnotations $ lem
          RuleItem _    -> item
          TextItem _    -> item
          RestrictionItem _   -> item
          SapicItem _   -> item
          PredicateItem _   -> item
          )
  where
    stripProofAnnotations :: ProofSkeleton -> ProofSkeleton
    stripProofAnnotations = fmap stripProofStepAnnotations
    stripProofStepAnnotations (ProofStep method ()) =
        ProofStep (case method of
                     Sorry _         -> Sorry Nothing
                     Contradiction _ -> Contradiction Nothing
                     _               -> method)
                  ()


------------------------------------------------------------------------------
-- Closed theory querying / construction / modification
------------------------------------------------------------------------------

-- querying
-----------

-- | All lemmas.
getLemmas :: ClosedTheory -> [Lemma IncrementalProof]
getLemmas = theoryLemmas

-- | All diff lemmas.
getDiffLemmas :: ClosedDiffTheory -> [DiffLemma IncrementalDiffProof]
getDiffLemmas = diffTheoryDiffLemmas

-- | All side lemmas.
-- REMOVE
-- getEitherLemmas :: ClosedDiffTheory -> [(Side, Lemma IncrementalProof)]
-- getEitherLemmas = diffTheoryLemmas

-- | The variants of the intruder rules.
getIntrVariants :: ClosedTheory -> [IntrRuleAC]
getIntrVariants = intruderRules . L.get (crcRules . thyCache)

-- | The variants of the intruder rules.
getIntrVariantsDiff :: Side -> ClosedDiffTheory -> [IntrRuleAC]
getIntrVariantsDiff s
  | s == LHS  = intruderRules . L.get (crcRules . diffThyCacheLeft)
  | s == RHS  = intruderRules . L.get (crcRules . diffThyCacheRight)
  | otherwise = error $ "The Side MUST always be LHS or RHS."

-- | All protocol rules modulo E.
getProtoRuleEs :: ClosedTheory -> [ProtoRuleE]
getProtoRuleEs = map openProtoRule . theoryRules

-- | All protocol rules modulo E.
getProtoRuleEsDiff :: Side -> ClosedDiffTheory -> [ProtoRuleE]
getProtoRuleEsDiff s = map openProtoRule . (diffTheorySideRules s)

-- | Get the proof context for a lemma of the closed theory.
getProofContext :: Lemma a -> ClosedTheory -> ProofContext
getProofContext l thy = ProofContext
    ( L.get thySignature                       thy)
    ( L.get (crcRules . thyCache)              thy)
    ( L.get (crcInjectiveFactInsts . thyCache) thy)
    kind
    ( L.get (cases . thyCache)                 thy)
    inductionHint
    specifiedHeuristic
    (toSystemTraceQuantifier $ L.get lTraceQuantifier l)
    (L.get lName l)
    ([ h | HideLemma h <- L.get lAttributes l])
    False
    (all isSubtermRule  $ filter isDestrRule $ intruderRules $ L.get (crcRules . thyCache) thy)
    (any isConstantRule $ filter isDestrRule $ intruderRules $ L.get (crcRules . thyCache) thy)
  where
    kind    = lemmaSourceKind l
    cases   = case kind of RawSource     -> crcRawSources
                           RefinedSource -> crcRefinedSources
    inductionHint
      | any (`elem` [SourceLemma, InvariantLemma]) (L.get lAttributes l) = UseInduction
      | otherwise                                                        = AvoidInduction

    -- Heuristic specified for the lemma > globally specified heuristic > default heuristic
    specifiedHeuristic = case lattr of
        Just lh -> Just lh
        Nothing  -> case L.get thyHeuristic thy of
                    [] -> Nothing
                    gh -> Just (Heuristic gh)
      where
        lattr = (headMay [Heuristic gr
                    | LemmaHeuristic gr <- L.get lAttributes l])

-- | Get the proof context for a lemma of the closed theory.
getProofContextDiff :: Side -> Lemma a -> ClosedDiffTheory -> ProofContext
getProofContextDiff s l thy = case s of
  LHS -> ProofContext
            ( L.get diffThySignature                           thy)
            ( L.get (crcRules . diffThyCacheLeft)              thy)
            ( L.get (crcInjectiveFactInsts . diffThyCacheLeft) thy)
            kind
            ( L.get (cases . diffThyCacheLeft)                 thy)
            inductionHint
            specifiedHeuristic
            (toSystemTraceQuantifier $ L.get lTraceQuantifier l)
            (L.get lName l)
            ([ h | HideLemma h <- L.get lAttributes l])
            False
            (all isSubtermRule  $ filter isDestrRule $ intruderRules $ L.get (crcRules . diffThyCacheLeft) thy)
            (any isConstantRule $ filter isDestrRule $ intruderRules $ L.get (crcRules . diffThyCacheLeft) thy)
  RHS -> ProofContext
            ( L.get diffThySignature                    thy)
            ( L.get (crcRules . diffThyCacheRight)           thy)
            ( L.get (crcInjectiveFactInsts . diffThyCacheRight) thy)
            kind
            ( L.get (cases . diffThyCacheRight)              thy)
            inductionHint
            specifiedHeuristic
            (toSystemTraceQuantifier $ L.get lTraceQuantifier l)
            (L.get lName l)
            ([ h | HideLemma h <- L.get lAttributes l])
            False
            (all isSubtermRule  $ filter isDestrRule $ intruderRules $ L.get (crcRules . diffThyCacheRight) thy)
            (any isConstantRule $ filter isDestrRule $ intruderRules $ L.get (crcRules . diffThyCacheRight) thy)
  where
    kind    = lemmaSourceKind l
    cases   = case kind of RawSource     -> crcRawSources
                           RefinedSource -> crcRefinedSources
    inductionHint
      | any (`elem` [SourceLemma, InvariantLemma]) (L.get lAttributes l) = UseInduction
      | otherwise                                                        = AvoidInduction
    -- Heuristic specified for the lemma > globally specified heuristic > default heuristic
    specifiedHeuristic = case lattr of
        Just lh -> Just lh
        Nothing  -> case L.get diffThyHeuristic thy of
                    [] -> Nothing
                    gh -> Just (Heuristic gh)
      where
        lattr = (headMay [Heuristic gr
                    | LemmaHeuristic gr <- L.get lAttributes l])

-- | Get the proof context for a diff lemma of the closed theory.
getDiffProofContext :: DiffLemma a -> ClosedDiffTheory -> DiffProofContext
getDiffProofContext l thy = DiffProofContext (proofContext LHS) (proofContext RHS) (diffTheoryDiffRules thy) (L.get (crConstruct . crcRules . diffThyDiffCacheLeft) thy) (L.get (crDestruct . crcRules . diffThyDiffCacheLeft) thy) ((LHS, restrictionsLeft):[(RHS, restrictionsRight)])
  where
    items = L.get diffThyItems thy
    restrictionsLeft  = do EitherRestrictionItem (LHS, rstr) <- items
                           return $ formulaToGuarded_ $ L.get rstrFormula rstr
    restrictionsRight = do EitherRestrictionItem (RHS, rstr) <- items
                           return $ formulaToGuarded_ $ L.get rstrFormula rstr
    proofContext s   = case s of
        LHS -> ProofContext
            ( L.get diffThySignature                    thy)
            ( L.get (crcRules . diffThyDiffCacheLeft)           thy)
            ( L.get (crcInjectiveFactInsts . diffThyDiffCacheLeft) thy)
            RefinedSource
            ( L.get (crcRefinedSources . diffThyDiffCacheLeft)              thy)
            AvoidInduction
            specifiedHeuristic
            ExistsNoTrace
            ( L.get lDiffName l )
            ([ h | HideLemma h <- L.get lDiffAttributes l])
            True
            (all isSubtermRule  $ filter isDestrRule $ intruderRules $ L.get (crcRules . diffThyCacheLeft) thy)
            (any isConstantRule $ filter isDestrRule $ intruderRules $ L.get (crcRules . diffThyCacheLeft) thy)
        RHS -> ProofContext
            ( L.get diffThySignature                    thy)
            ( L.get (crcRules . diffThyDiffCacheRight)           thy)
            ( L.get (crcInjectiveFactInsts . diffThyDiffCacheRight) thy)
            RefinedSource
            ( L.get (crcRefinedSources . diffThyDiffCacheRight)              thy)
            AvoidInduction
            specifiedHeuristic
            ExistsNoTrace
            ( L.get lDiffName l )
            ([ h | HideLemma h <- L.get lDiffAttributes l])
            True
            (all isSubtermRule  $ filter isDestrRule $ intruderRules $ L.get (crcRules . diffThyCacheRight) thy)
            (any isConstantRule $ filter isDestrRule $ intruderRules $ L.get (crcRules . diffThyCacheRight) thy)

    specifiedHeuristic = case lattr of
        Just lh -> Just lh
        Nothing  -> case L.get diffThyHeuristic thy of
                    [] -> Nothing
                    gh -> Just (Heuristic gh)
      where
        lattr = (headMay [Heuristic gr
                    | LemmaHeuristic gr <- L.get lDiffAttributes l])

-- | The facts with injective instances in this theory
getInjectiveFactInsts :: ClosedTheory -> S.Set FactTag
getInjectiveFactInsts = L.get (crcInjectiveFactInsts . thyCache)

-- | The facts with injective instances in this theory
getDiffInjectiveFactInsts :: Side -> Bool -> ClosedDiffTheory -> S.Set FactTag
getDiffInjectiveFactInsts s isdiff = case (s, isdiff) of
           (LHS, False) -> L.get (crcInjectiveFactInsts . diffThyCacheLeft)
           (RHS, False) -> L.get (crcInjectiveFactInsts . diffThyCacheRight)
           (LHS, True)  -> L.get (crcInjectiveFactInsts . diffThyDiffCacheLeft)
           (RHS, True)  -> L.get (crcInjectiveFactInsts . diffThyDiffCacheRight)

-- | The classified set of rules modulo AC in this theory.
getClassifiedRules :: ClosedTheory -> ClassifiedRules
getClassifiedRules = L.get (crcRules . thyCache)

-- | The classified set of rules modulo AC in this theory.
getDiffClassifiedRules :: Side -> Bool -> ClosedDiffTheory -> ClassifiedRules
getDiffClassifiedRules s isdiff = case (s, isdiff) of
           (LHS, False) -> L.get (crcRules . diffThyCacheLeft)
           (RHS, False) -> L.get (crcRules . diffThyCacheRight)
           (LHS, True)  -> L.get (crcRules . diffThyDiffCacheLeft)
           (RHS, True)  -> L.get (crcRules . diffThyDiffCacheRight)

-- | The precomputed case distinctions.
getSource :: SourceKind -> ClosedTheory -> [Source]
getSource RawSource     = L.get (crcRawSources . thyCache)
getSource RefinedSource = L.get (crcRefinedSources .   thyCache)

-- | The precomputed case distinctions.
getDiffSource :: Side -> Bool -> SourceKind -> ClosedDiffTheory -> [Source]
getDiffSource LHS False RawSource     = L.get (crcRawSources .     diffThyCacheLeft)
getDiffSource RHS False RawSource     = L.get (crcRawSources .     diffThyCacheRight)
getDiffSource LHS False RefinedSource = L.get (crcRefinedSources . diffThyCacheLeft)
getDiffSource RHS False RefinedSource = L.get (crcRefinedSources . diffThyCacheRight)
getDiffSource LHS True  RawSource     = L.get (crcRawSources .     diffThyDiffCacheLeft)
getDiffSource RHS True  RawSource     = L.get (crcRawSources .     diffThyDiffCacheRight)
getDiffSource LHS True  RefinedSource = L.get (crcRefinedSources . diffThyDiffCacheLeft)
getDiffSource RHS True  RefinedSource = L.get (crcRefinedSources . diffThyDiffCacheRight)

-- construction
---------------

-- | Close a protocol rule; i.e., compute AC variant and source assertion
-- soundness sequent, if required.
closeEitherProtoRule :: MaudeHandle -> (Side, OpenProtoRule) -> (Side, ClosedProtoRule)
closeEitherProtoRule hnd (s, ruE) = (s, closeProtoRule hnd ruE)

-- -- | Convert a lemma to the corresponding guarded formula.
-- lemmaToGuarded :: Lemma p -> Maybe LNGuarded
-- lemmaToGuarded lem =

-- | Close a theory by closing its associated rule set and checking the proof
-- skeletons and caching AC variants as well as precomputed case distinctions.
--
-- This function initializes the relation to the Maude process with the
-- correct signature. This is the right place to do that because in a closed
-- theory the signature may not change any longer.
closeTheory :: FilePath         -- ^ Path to the Maude executable.
            -> OpenTranslatedTheory
            -> IO ClosedTheory
closeTheory maudePath thy0 = do
    sig <- toSignatureWithMaude maudePath $ L.get thySignature thy0
    return $ closeTheoryWithMaude sig thy0

-- | Close a theory by closing its associated rule set and checking the proof
-- skeletons and caching AC variants as well as precomputed case distinctions.
--
-- This function initializes the relation to the Maude process with the
-- correct signature. This is the right place to do that because in a closed
-- theory the signature may not change any longer.
closeDiffTheory :: FilePath         -- ^ Path to the Maude executable.
            -> OpenDiffTheory
            -> IO ClosedDiffTheory
closeDiffTheory maudePath thy0 = do
    sig <- toSignatureWithMaude maudePath $ L.get diffThySignature thy0
    return $ closeDiffTheoryWithMaude sig thy0

-- | Close a diff theory given a maude signature. This signature must be valid for
-- the given theory.
closeDiffTheoryWithMaude :: SignatureWithMaude -> OpenDiffTheory -> ClosedDiffTheory
closeDiffTheoryWithMaude sig thy0 = do
    proveDiffTheory (const True) (const True) checkProof checkDiffProof (DiffTheory (L.get diffThyName thy0) h sig cacheLeft cacheRight diffCacheLeft diffCacheRight items)
  where
    h              = L.get diffThyHeuristic thy0
    diffCacheLeft  = closeRuleCache restrictionsLeft  typAsms sig leftClosedRules  (L.get diffThyDiffCacheLeft  thy0) True
    diffCacheRight = closeRuleCache restrictionsRight typAsms sig rightClosedRules (L.get diffThyDiffCacheRight thy0) True
    cacheLeft  = closeRuleCache restrictionsLeft  typAsms sig leftClosedRules  (L.get diffThyCacheLeft  thy0) False
    cacheRight = closeRuleCache restrictionsRight typAsms sig rightClosedRules (L.get diffThyCacheRight thy0) False
    checkProof = checkAndExtendProver (sorryProver Nothing)
    checkDiffProof = checkAndExtendDiffProver (sorryDiffProver Nothing)
    diffRules  = diffTheoryDiffRules thy0
    leftOpenRules  = map (getLeftRule  . addProtoRuleLabel) diffRules
    rightOpenRules = map (getRightRule . addProtoRuleLabel) diffRules

    -- Maude / Signature handle
    hnd = L.get sigmMaudeHandle sig

    -- Close all theory items: in parallel (especially useful for variants)
    --
    -- NOTE that 'rdeepseq' is OK here, as the proof has not yet been checked
    -- and therefore no constraint systems will be unnecessarily cached.
    (items, _solveRel, _breakers) = (`runReader` hnd) $ addSolvingLoopBreakers
       ((closeDiffTheoryItem <$> ( (L.get diffThyItems thy0) ++ (map (\x -> EitherRuleItem (LHS, x)) leftOpenRules) ++ (map (\x -> EitherRuleItem (RHS, x)) rightOpenRules))) `using` parList rdeepseq)
          where
            closeDiffTheoryItem :: DiffTheoryItem OpenProtoRule OpenProtoRule DiffProofSkeleton ProofSkeleton -> DiffTheoryItem OpenProtoRule ClosedProtoRule IncrementalDiffProof IncrementalProof
            closeDiffTheoryItem = foldDiffTheoryItem
              DiffRuleItem
              (EitherRuleItem . closeEitherProtoRule hnd)
              (\l -> DiffLemmaItem (fmap skeletonToIncrementalDiffProof l))
              (\(s, l) -> EitherLemmaItem (s, (fmap skeletonToIncrementalProof l)))
              EitherRestrictionItem
              DiffTextItem

    -- extract source restrictions and lemmas
    restrictionsLeft  = do EitherRestrictionItem (LHS, rstr) <- items
                           return $ formulaToGuarded_ $ L.get rstrFormula rstr
    restrictionsRight = do EitherRestrictionItem (RHS, rstr) <- items
                           return $ formulaToGuarded_ $ L.get rstrFormula rstr
    typAsms = do EitherLemmaItem (_, lem) <- items
                 guard (isSourceLemma lem)
                 return $ formulaToGuarded_ $ L.get lFormula lem

    -- extract protocol rules
    leftClosedRules  :: [ClosedProtoRule]
    leftClosedRules  = leftTheoryRules  (DiffTheory errClose errClose errClose errClose errClose errClose errClose items)
    rightClosedRules :: [ClosedProtoRule]
    rightClosedRules = rightTheoryRules (DiffTheory errClose errClose errClose errClose errClose errClose errClose items)
    errClose  = error "closeDiffTheory"

    addSolvingLoopBreakers = useAutoLoopBreakersAC
        (liftToItem $ enumPrems . L.get cprRuleAC)
        (liftToItem $ enumConcs . L.get cprRuleAC)
        (liftToItem $ getDisj . L.get (pracVariants . rInfo . cprRuleAC))
        addBreakers
      where
        liftToItem f (EitherRuleItem (_, ru)) = (f ru)
        liftToItem _ _                   = []

        addBreakers bs (EitherRuleItem (s, ru)) =
            EitherRuleItem (s, L.set (pracLoopBreakers . rInfo . cprRuleAC) bs ru)
        addBreakers _  item              = item



-- | Close a theory given a maude signature. This signature must be valid for
-- the given theory.
closeTheoryWithMaude :: SignatureWithMaude -> OpenTranslatedTheory -> ClosedTheory
closeTheoryWithMaude sig thy0 = do
      proveTheory (const True) checkProof
    $ Theory (L.get thyName thy0) h sig cache items (L.get thyOptions thy0)
  where
    h          = L.get thyHeuristic thy0
    cache      = closeRuleCache restrictions typAsms sig rules (L.get thyCache thy0) False
    checkProof = checkAndExtendProver (sorryProver Nothing)

    -- Maude / Signature handle
    hnd = L.get sigmMaudeHandle sig

    -- Close all theory items: in parallel (especially useful for variants)
    --
    -- NOTE that 'rdeepseq' is OK here, as the proof has not yet been checked
    -- and therefore no constraint systems will be unnecessarily cached.
    (items, _solveRel, _breakers) = (`runReader` hnd) $ addSolvingLoopBreakers
       ((closeTheoryItem <$> L.get thyItems thy0) `using` parList rdeepseq)
    closeTheoryItem = foldTheoryItem
       (RuleItem . closeProtoRule hnd)
       RestrictionItem
       (LemmaItem . fmap skeletonToIncrementalProof)
       TextItem
       PredicateItem
       SapicItem

    -- extract source restrictions and lemmas
    restrictions = do RestrictionItem rstr <- items
                      return $ formulaToGuarded_ $ L.get rstrFormula rstr
    typAsms      = do LemmaItem lem <- items
                      guard (isSourceLemma lem)
                      return $ formulaToGuarded_ $ L.get lFormula lem

    -- extract protocol rules
    rules :: [ClosedProtoRule]
    rules = theoryRules (Theory errClose errClose errClose errClose items errClose)
    errClose = error "closeTheory"

    addSolvingLoopBreakers = useAutoLoopBreakersAC
        (liftToItem $ enumPrems . L.get cprRuleAC)
        (liftToItem $ enumConcs . L.get cprRuleAC)
        (liftToItem $ getDisj . L.get (pracVariants . rInfo . cprRuleAC))
        addBreakers
      where
        liftToItem f (RuleItem ru) = f ru
        liftToItem _ _             = []

        addBreakers bs (RuleItem ru) =
            RuleItem (L.set (pracLoopBreakers . rInfo . cprRuleAC) bs ru)
        addBreakers _  item = item



-- Partial evaluation / abstract interpretation
-----------------------------------------------

-- | Apply partial evaluation.
applyPartialEvaluation :: EvaluationStyle -> ClosedTheory -> ClosedTheory
applyPartialEvaluation evalStyle thy0 =
    closeTheoryWithMaude sig $
    removeSapicItems (L.modify thyItems replaceProtoRules (openTheory thy0))
  where
    sig          = L.get thySignature thy0
    ruEs         = getProtoRuleEs thy0
    (st', ruEs') = (`runReader` L.get sigmMaudeHandle sig) $
                   partialEvaluation evalStyle ruEs

    replaceProtoRules [] = []
    replaceProtoRules (item:items)
      | isRuleItem item  =
          [ TextItem ("text", render ppAbsState)

          ] ++ map RuleItem ruEs' ++ filter (not . isRuleItem) items
      | otherwise        = item : replaceProtoRules items

    isRuleItem (RuleItem _) = True
    isRuleItem _            = False

    ppAbsState =
      (text $ " the abstract state after partial evaluation"
              ++ " contains " ++ show (S.size st') ++ " facts:") $--$
      (numbered' $ map prettyLNFact $ S.toList st') $--$
      (text $ "This abstract state results in " ++ show (length ruEs') ++
              " refined multiset rewriting rules.\n" ++
              "Note that the original number of multiset rewriting rules was "
              ++ show (length ruEs) ++ ".\n\n")

-- | Apply partial evaluation.
applyPartialEvaluationDiff :: EvaluationStyle -> ClosedDiffTheory -> ClosedDiffTheory
applyPartialEvaluationDiff evalStyle thy0 =
    closeDiffTheoryWithMaude sig $
    L.modify diffThyItems replaceProtoRules (openDiffTheory thy0)
  where
    sig            = L.get diffThySignature thy0
    ruEs s         = getProtoRuleEsDiff s thy0
    (stL', ruEsL') = (`runReader` L.get sigmMaudeHandle sig) $
                     partialEvaluation evalStyle (ruEs LHS)
    (stR', ruEsR') = (`runReader` L.get sigmMaudeHandle sig) $
                     partialEvaluation evalStyle (ruEs RHS)

    replaceProtoRules [] = []
    replaceProtoRules (item:items)
      | isEitherRuleItem item  =
          [ DiffTextItem ("text", render ppAbsState)

          ] ++ map (\x -> EitherRuleItem (LHS, x)) ruEsL' ++ map (\x -> EitherRuleItem (RHS, x)) ruEsR' ++ filter (not . isEitherRuleItem) items
      | otherwise        = item : replaceProtoRules items

    isEitherRuleItem (EitherRuleItem _) = True
    isEitherRuleItem _                  = False

    ppAbsState =
      (text $ " the abstract state after partial evaluation"
              ++ " contains " ++ show (S.size stL') ++ " left facts:") $--$
      (numbered' $ map prettyLNFact $ S.toList stL') $--$
      (text $ "This abstract state results in " ++ show (length ruEsL') ++
              " left refined multiset rewriting rules.\n" ++
              "Note that the original number of multiset rewriting rules was "
              ++ show (length (ruEs LHS)) ++ ".\n\n") $--$
      (text $ " the abstract state after partial evaluation"
              ++ " contains " ++ show (S.size stR') ++ " right facts:") $--$
      (numbered' $ map prettyLNFact $ S.toList stR') $--$
      (text $ "This abstract state results in " ++ show (length ruEsR') ++
              " right refined multiset rewriting rules.\n" ++
              "Note that the original number of multiset rewriting rules was "
              ++ show (length (ruEs RHS)) ++ ".\n\n")


-- Applying provers
-------------------

-- | Prove both the assertion soundness as well as all lemmas of the theory. If
-- the prover fails on a lemma, then its proof remains unchanged.
proveTheory :: (Lemma IncrementalProof -> Bool)   -- ^ Lemma selector.
            -> Prover
            -> ClosedTheory
            -> ClosedTheory
proveTheory selector prover thy =
    modify thyItems ((`MS.evalState` []) . mapM prove) thy
  where
    prove item = case item of
      LemmaItem l0 -> do l <- MS.gets (LemmaItem . proveLemma l0)
                         MS.modify (l :)
                         return l
      _            -> do return item

    proveLemma lem preItems
      | selector lem = modify lProof add lem
      | otherwise    = lem
      where
        ctxt    = getProofContext lem thy
        sys     = mkSystem ctxt (theoryRestrictions thy) preItems $ L.get lFormula lem
        add prf = fromMaybe prf $ runProver prover ctxt 0 sys prf

-- | Prove both the assertion soundness as well as all lemmas of the theory. If
-- the prover fails on a lemma, then its proof remains unchanged.
proveDiffTheory :: (Lemma IncrementalProof -> Bool)       -- ^ Lemma selector.
            -> (DiffLemma IncrementalDiffProof -> Bool)   -- ^ DiffLemma selector.
            -> Prover
            -> DiffProver
            -> ClosedDiffTheory
            -> ClosedDiffTheory
proveDiffTheory selector diffselector prover diffprover thy =
    modify diffThyItems ((`MS.evalState` []) . mapM prove) thy
  where
    prove item = case item of
      EitherLemmaItem (s, l0) -> do l <- MS.gets (\x -> EitherLemmaItem (s, (proveLemma s l0 x)))
                                    MS.modify (l :)
                                    return l
      DiffLemmaItem l0        -> do l' <- MS.gets (\x -> DiffLemmaItem (proveDiffLemma l0 x))
                                    MS.modify (l' :)
                                    return l'
      _                       -> do return item

    proveLemma s lem preItems
      | selector lem = modify lProof add lem
      | otherwise    = lem
      where
        ctxt    = getProofContextDiff s lem thy
        sys     = mkSystemDiff s ctxt (diffTheoryRestrictions thy) preItems $ L.get lFormula lem
        add prf = fromMaybe prf $ runProver prover ctxt 0 sys prf

    proveDiffLemma lem _
      | diffselector lem = modify lDiffProof add lem
      | otherwise        = lem
      where
        ctxt    = getDiffProofContext lem thy
        sys     = emptyDiffSystem
        add prf = fromMaybe prf $ runDiffProver diffprover ctxt 0 sys prf

-- | Construct a constraint system for verifying the given formula.
mkSystem :: ProofContext -> [Restriction] -> [TheoryItem r p s]
         -> LNFormula -> System
mkSystem ctxt restrictions previousItems =
    -- Note that it is OK to add reusable lemmas directly to the system, as
    -- they do not change the considered set of traces. This is the key
    -- difference between lemmas and restrictions.
    addLemmas
  . formulaToSystem (map (formulaToGuarded_ . L.get rstrFormula) restrictions)
                    (L.get pcSourceKind ctxt)
                    (L.get pcTraceQuantifier ctxt) False
  where
    addLemmas sys =
        insertLemmas (gatherReusableLemmas $ L.get sSourceKind sys) sys

    gatherReusableLemmas kind = do
        LemmaItem lem <- previousItems
        guard $    lemmaSourceKind lem <= kind
                && ReuseLemma `elem` L.get lAttributes lem
                && AllTraces == L.get lTraceQuantifier lem
                && (L.get lName lem) `notElem` (L.get pcHiddenLemmas ctxt)
                && "ALL" `notElem` (L.get pcHiddenLemmas ctxt)
        return $ formulaToGuarded_ $ L.get lFormula lem

-- | Construct a constraint system for verifying the given formula.
mkSystemDiff :: Side -> ProofContext -> [(Side, Restriction)] -> [DiffTheoryItem r r2 p p2]
         -> LNFormula -> System
mkSystemDiff s ctxt restrictions previousItems =
    -- Note that it is OK to add reusable lemmas directly to the system, as
    -- they do not change the considered set of traces. This is the key
    -- difference between lemmas and restrictions.
    addLemmas
  . formulaToSystem (map (formulaToGuarded_ . L.get rstrFormula) restrictions')
                    (L.get pcSourceKind ctxt)
                    (L.get pcTraceQuantifier ctxt) False
  where
    restrictions' = foldr (\(s', a) l -> if s == s' then l ++ [a] else l) [] restrictions
    addLemmas sys =
        insertLemmas (gatherReusableLemmas $ L.get sSourceKind sys) sys

    gatherReusableLemmas kind = do
        EitherLemmaItem (s'', lem) <- previousItems
        guard $    lemmaSourceKind lem <= kind && s==s''
                && ReuseLemma `elem` L.get lAttributes lem
                && AllTraces == L.get lTraceQuantifier lem
        return $ formulaToGuarded_ $ L.get lFormula lem

-- | Construct a diff constraint system.
mkDiffSystem :: DiffProofContext -> [(Side, Restriction)] -> [DiffTheoryItem r r2 p p2]
        -> DiffSystem
mkDiffSystem _ _ _ = emptyDiffSystem

------------------------------------------------------------------------------
-- References to lemmas
------------------------------------------------------------------------------

-- | Lemmas are referenced by their name.
type LemmaRef = String

-- | Resolve a path in a theory.
lookupLemmaProof :: LemmaRef -> ClosedTheory -> Maybe IncrementalProof
lookupLemmaProof name thy = L.get lProof <$> lookupLemma name thy


-- | Resolve a path in a diff theory.
lookupLemmaProofDiff :: Side -> LemmaRef -> ClosedDiffTheory -> Maybe IncrementalProof
lookupLemmaProofDiff s name thy = L.get lProof <$> lookupLemmaDiff s name thy


-- | Resolve a path in a diff theory.
lookupDiffLemmaProof :: LemmaRef -> ClosedDiffTheory -> Maybe IncrementalDiffProof
lookupDiffLemmaProof name thy = L.get lDiffProof <$> lookupDiffLemma name thy


-- | Modify the proof at the given lemma ref, if there is one. Fails if the
-- path is not present or if the prover fails.
modifyLemmaProof :: Prover -> LemmaRef -> ClosedTheory -> Maybe ClosedTheory
modifyLemmaProof prover name thy =
    modA thyItems changeItems thy
  where
    findLemma (LemmaItem lem) = name == L.get lName lem
    findLemma _               = False

    change preItems (LemmaItem lem) = do
         let ctxt = getProofContext lem thy
             sys  = mkSystem ctxt (theoryRestrictions thy) preItems $ L.get lFormula lem
         lem' <- modA lProof (runProver prover ctxt 0 sys) lem
         return $ LemmaItem lem'
    change _ _ = error "LemmaProof: change: impossible"

    changeItems items = case break findLemma items of
        (pre, i:post) -> do
             i' <- change pre i
             return $ pre ++ i':post
        (_, []) -> Nothing


-- | Modify the proof at the given lemma ref, if there is one. Fails if the
-- path is not present or if the prover fails.
modifyLemmaProofDiff :: Side -> Prover -> LemmaRef -> ClosedDiffTheory -> Maybe ClosedDiffTheory
modifyLemmaProofDiff s prover name thy =
    modA diffThyItems (changeItems s) thy
  where
    findLemma s'' (EitherLemmaItem (s''', lem)) = (name == L.get lName lem) && (s''' == s'')
    findLemma _ _                               = False

    change s'' preItems (EitherLemmaItem (s''', lem)) = if s''==s'''
        then
          do
            let ctxt = getProofContextDiff s'' lem thy
                sys  = mkSystemDiff s'' ctxt (diffTheoryRestrictions thy) preItems $ L.get lFormula lem
            lem' <- modA lProof (runProver prover ctxt 0 sys) lem
            return $ EitherLemmaItem (s''', lem')
        else
          error "LemmaProof: change: impossible"
    change _ _ _ = error "LemmaProof: change: impossible"

    changeItems s' items = case break (findLemma s') items of
        (pre, i:post) -> do
             i' <- change s' pre i
             return $ pre ++ i':post
        (_, []) -> Nothing


-- | Modify the proof at the given diff lemma ref, if there is one. Fails if the
-- path is not present or if the prover fails.
modifyDiffLemmaProof :: DiffProver -> LemmaRef -> ClosedDiffTheory -> Maybe ClosedDiffTheory
modifyDiffLemmaProof prover name thy = -- error $ show $ -- name ++ show thy
     modA diffThyItems changeItems thy
  where
    findLemma (DiffLemmaItem lem) = (name == L.get lDiffName lem)
    findLemma  _                  = False

    change preItems (DiffLemmaItem lem) =
          do
            -- I don't get why we need this here, but anyway the empty system does not seem to be a problem.
            let ctxt = getDiffProofContext lem thy
                sys  = mkDiffSystem ctxt (diffTheoryRestrictions thy) preItems
            lem' <- modA lDiffProof (runDiffProver prover ctxt 0 sys) lem
            return $ DiffLemmaItem lem'
    change _ _ = error "DiffLemmaProof: change: impossible"

    changeItems items = case break findLemma items of
        (pre, i:post) -> do
             i' <- change pre i
             return $ pre ++ i':post
        (_, []) -> Nothing


------------------------------------------------------------------------------
-- Pretty printing
------------------------------------------------------------------------------

-- | Pretty print a side for parameters
prettySide :: HighlightDocument d => Side -> d
prettySide LHS = text "[left]"
prettySide RHS = text "[right]"

-- | Pretty print a formal comment
prettyFormalComment :: HighlightDocument d => String -> String -> d
prettyFormalComment "" body = multiComment_ [body]
prettyFormalComment header body = text $ header ++ "{*" ++ body ++ "*}"

-- | Pretty print a theory.
prettyTheoryWithSapic :: HighlightDocument d
             => (sig -> d) -> (c -> d) -> (r -> d) -> (p -> d) -> (SapicElement -> d)
             -> Theory sig c r p SapicElement -> d
prettyTheoryWithSapic ppSig ppCache ppRule ppPrf ppSap thy = vsep $
    [ kwTheoryHeader $ text $ L.get thyName thy
    , lineComment_ "Function signature and definition of the equational theory E"
    , ppSig $ L.get thySignature thy
    , if thyH == [] then text "" else text "heuristic: " <> text (prettyGoalRankings thyH)
    , ppCache $ L.get thyCache thy
    ] ++
    parMap rdeepseq ppItem (L.get thyItems thy) ++
    [ kwEnd ]
  where
    ppItem = foldTheoryItem
        ppRule prettyRestriction (prettyLemma ppPrf) (uncurry prettyFormalComment) prettyPredicate ppSap
    thyH = L.get thyHeuristic thy

--Pretty print a theory
prettyTheory :: HighlightDocument d
             => (sig -> d) -> (c -> d) -> (r -> d) -> (p -> d) -> (() -> d)
             -> Theory sig c r p () -> d
prettyTheory ppSig ppCache ppRule ppPrf ppSap thy = vsep $
    [ kwTheoryHeader $ text $ L.get thyName thy
    , lineComment_ "Function signature and definition of the equational theory E"
    , ppSig $ L.get thySignature thy
    , if thyH == [] then text "" else text "heuristic: " <> text (prettyGoalRankings thyH)
    , ppCache $ L.get thyCache thy
    ] ++
    parMap rdeepseq ppItem (L.get thyItems thy) ++
    [ kwEnd ]
  where
    ppItem = foldTheoryItem
        ppRule prettyRestriction (prettyLemma ppPrf) (uncurry prettyFormalComment) prettyPredicate ppSap
    thyH = L.get thyHeuristic thy

emptyString :: HighlightDocument d => () -> d
emptyString _ = text ("")

prettySapicElement :: HighlightDocument d => SapicElement -> d
prettySapicElement a = case a of
  ProcessDefItem pDef -> prettyProcessDef pDef
  ProcessItem pro     -> prettyProcess pro

prettyPredicate :: HighlightDocument d => Predicate -> d
prettyPredicate p = text (factstr ++ "<->" ++ formulastr)
    where
        factstr = render $ prettyLNFact $ L.get pFact p
        formulastr = render $ prettyLNFormula $ L.get pFormula p

prettyProcess :: HighlightDocument d => Process -> d
prettyProcess p = text (prettySapic p)

prettyProcessDef :: HighlightDocument d => ProcessDef -> d
prettyProcessDef pDef = text ("let " ++ (L.get pName pDef) ++ " = " ++ (prettySapic (L.get pBody pDef)))

prettyAccLemmaName :: HighlightDocument d => AccLemma -> d
prettyAccLemmaName l = case L.get aAttributes l of
      [] -> text (L.get aName l)
      as -> text (L.get aName l) <->
            (brackets $ fsep $ punctuate comma $ map prettyLemmaAttribute as)
  where
    prettyLemmaAttribute SourceLemma        = text "sources"
    prettyLemmaAttribute ReuseLemma         = text "reuse"
    prettyLemmaAttribute InvariantLemma     = text "use_induction"
    prettyLemmaAttribute (HideLemma s)      = text ("hide_lemma=" ++ s)
    prettyLemmaAttribute (LemmaHeuristic h) = text ("heuristic=" ++ (prettyGoalRankings h))
    prettyLemmaAttribute LHSLemma           = text "left"
    prettyLemmaAttribute RHSLemma           = text "right"

prettyAccLemma :: HighlightDocument d => AccLemma -> d
prettyAccLemma alem =
    kwLemma <-> prettyAccLemmaName alem <> colon $-$
    (nest 2 $
      sep [  doubleQuotes $ prettyLNFormula $ L.get aFormula alem
          ]
    )


-- | Pretty print a diff theory.
prettyDiffTheory :: HighlightDocument d
                 => (sig -> d) -> (c -> d) -> ((Side, r2) -> d) -> (p -> d) -> (p2 -> d)
                 -> DiffTheory sig c OpenProtoRule r2 p p2 -> d
prettyDiffTheory ppSig ppCache ppRule ppDiffPrf ppPrf thy = vsep $
    [ kwTheoryHeader $ text $ L.get diffThyName thy
    , lineComment_ "Function signature and definition of the equational theory E"
    , ppSig $ L.get diffThySignature thy
    , if thyH == [] then text "" else text "heuristic: " <> text (prettyGoalRankings thyH)
    , ppCache $ L.get diffThyCacheLeft thy
    , ppCache $ L.get diffThyCacheRight thy
    , ppCache $ L.get diffThyDiffCacheLeft thy
    , ppCache $ L.get diffThyDiffCacheRight thy
    ] ++
    parMap rdeepseq ppItem (L.get diffThyItems thy) ++
    [ kwEnd ]
  where
    ppItem = foldDiffTheoryItem
        prettyDiffRule ppRule (prettyDiffLemma ppDiffPrf) (prettyEitherLemma ppPrf) prettyEitherRestriction (uncurry prettyFormalComment)
    thyH = L.get diffThyHeuristic thy

-- | Pretty print the lemma name together with its attributes.
prettyLemmaName :: HighlightDocument d => Lemma p -> d
prettyLemmaName l = case L.get lAttributes l of
      [] -> text (L.get lName l)
      as -> text (L.get lName l) <->
            (brackets $ fsep $ punctuate comma $ map prettyLemmaAttribute as)
  where
    prettyLemmaAttribute SourceLemma        = text "sources"
    prettyLemmaAttribute ReuseLemma         = text "reuse"
    prettyLemmaAttribute InvariantLemma     = text "use_induction"
    prettyLemmaAttribute (HideLemma s)      = text ("hide_lemma=" ++ s)
    prettyLemmaAttribute (LemmaHeuristic h) = text ("heuristic=" ++ (prettyGoalRankings h))
    prettyLemmaAttribute LHSLemma           = text "left"
    prettyLemmaAttribute RHSLemma           = text "right"
--     prettyLemmaAttribute BothLemma      = text "both"


-- | Pretty print the diff lemma name
prettyDiffLemmaName :: HighlightDocument d => DiffLemma p -> d
prettyDiffLemmaName l = text ((L.get lDiffName l))

-- | Pretty print a restriction.
prettyRestriction :: HighlightDocument d => Restriction -> d
prettyRestriction rstr =
    kwRestriction <-> text (L.get rstrName rstr) <> colon $-$
    (nest 2 $ doubleQuotes $ prettyLNFormula $ L.get rstrFormula rstr) $-$
    (nest 2 $ if safety then lineComment_ "safety formula" else emptyDoc)
  where
    safety = isSafetyFormula $ formulaToGuarded_ $ L.get rstrFormula rstr

-- | Pretty print an either restriction.
prettyEitherRestriction :: HighlightDocument d => (Side, Restriction) -> d
prettyEitherRestriction (s, rstr) =
    kwRestriction <-> text (L.get rstrName rstr) <-> prettySide s <> colon $-$
    (nest 2 $ doubleQuotes $ prettyLNFormula $ L.get rstrFormula rstr) $-$
    (nest 2 $ if safety then lineComment_ "safety formula" else emptyDoc)
  where
    safety = isSafetyFormula $ formulaToGuarded_ $ L.get rstrFormula rstr

    -- | Pretty print a lemma.
prettyLemma :: HighlightDocument d => (p -> d) -> Lemma p -> d
prettyLemma ppPrf lem =
    kwLemma <-> prettyLemmaName lem <> colon $-$
    (nest 2 $
      sep [ prettyTraceQuantifier $ L.get lTraceQuantifier lem
          , doubleQuotes $ prettyLNFormula $ L.get lFormula lem
          ]
    )
    $-$
    ppLNFormulaGuarded (L.get lFormula lem)
    $-$
    ppPrf (L.get lProof lem)
  where
    ppLNFormulaGuarded fm = case formulaToGuarded fm of
        Left err -> multiComment $
            text "conversion to guarded formula failed:" $$
            nest 2 err
        Right gf -> case toSystemTraceQuantifier $ L.get lTraceQuantifier lem of
          ExistsNoTrace -> multiComment
            ( text "guarded formula characterizing all counter-examples:" $-$
              doubleQuotes (prettyGuarded (gnot gf)) )
          ExistsSomeTrace -> multiComment
            ( text "guarded formula characterizing all satisfying traces:" $-$
              doubleQuotes (prettyGuarded gf) )

-- | Pretty print an Either lemma.
prettyEitherLemma :: HighlightDocument d => (p -> d) -> (Side, Lemma p) -> d
prettyEitherLemma ppPrf (_, lem) =
    kwLemma <-> prettyLemmaName lem <> colon $-$
    (nest 2 $
      sep [ prettyTraceQuantifier $ L.get lTraceQuantifier lem
          , doubleQuotes $ prettyLNFormula $ L.get lFormula lem
          ]
    )
    $-$
    ppLNFormulaGuarded (L.get lFormula lem)
    $-$
    ppPrf (L.get lProof lem)
  where
    ppLNFormulaGuarded fm = case formulaToGuarded fm of
        Left err -> multiComment $
            text "conversion to guarded formula failed:" $$
            nest 2 err
        Right gf -> case toSystemTraceQuantifier $ L.get lTraceQuantifier lem of
          ExistsNoTrace -> multiComment
            ( text "guarded formula characterizing all counter-examples:" $-$
              doubleQuotes (prettyGuarded (gnot gf)) )
          ExistsSomeTrace -> multiComment
            ( text "guarded formula characterizing all satisfying traces:" $-$
              doubleQuotes (prettyGuarded gf) )

-- | Pretty print a diff lemma.
prettyDiffLemma :: HighlightDocument d => (p -> d) -> DiffLemma p -> d
prettyDiffLemma ppPrf lem =
    kwDiffLemma <-> prettyDiffLemmaName lem <> colon
    $-$
    ppPrf (L.get lDiffProof lem)

-- | Pretty-print a non-empty bunch of intruder rules.
prettyIntruderVariants :: HighlightDocument d => [IntrRuleAC] -> d
prettyIntruderVariants vs = vcat . intersperse (text "") $ map prettyIntrRuleAC vs

{-
-- | Pretty-print the intruder variants section.
prettyIntrVariantsSection :: HighlightDocument d => [IntrRuleAC] -> d
prettyIntrVariantsSection rules =
    prettyFormalComment "section" " Finite Variants of the Intruder Rules " $--$
    nest 1 (prettyIntruderVariants rules)
-}

-- | Pretty print an open rule together with its assertion soundness proof.
prettyOpenProtoRule :: HighlightDocument d => OpenProtoRule -> d
prettyOpenProtoRule = prettyProtoRuleE

-- | Pretty print an open rule together with its assertion soundness proof.
prettyDiffRule :: HighlightDocument d => OpenProtoRule -> d
prettyDiffRule = prettyProtoRuleE

-- | Pretty print an open rule together with its assertion soundness proof.
prettyEitherRule :: HighlightDocument d => (Side, OpenProtoRule) -> d
prettyEitherRule (_, p) = prettyProtoRuleE p

prettyIncrementalProof :: HighlightDocument d => IncrementalProof -> d
prettyIncrementalProof = prettyProofWith ppStep (const id)
  where
    ppStep step = sep
      [ prettyProofMethod (psMethod step)
      , if isNothing (psInfo step) then multiComment_ ["unannotated"]
                                   else emptyDoc
      ]

prettyIncrementalDiffProof :: HighlightDocument d => IncrementalDiffProof -> d
prettyIncrementalDiffProof = prettyDiffProofWith ppStep (const id)
  where
    ppStep step = sep
      [ prettyDiffProofMethod (dpsMethod step)
      , if isNothing (dpsInfo step) then multiComment_ ["unannotated"]
                                    else emptyDoc
      ]

-- | Pretty print an closed rule.
prettyClosedProtoRule :: HighlightDocument d => ClosedProtoRule -> d
prettyClosedProtoRule cru =
    (prettyProtoRuleE ruE) $--$
    (nest 2 $ prettyLoopBreakers (L.get rInfo ruAC) $-$ ppRuleAC)
  where
    ruAC = L.get cprRuleAC cru
    ruE  = L.get cprRuleE cru
    ppRuleAC
      | isTrivialProtoVariantAC ruAC ruE = multiComment_ ["has exactly the trivial AC variant"]
      | otherwise                        = multiComment $ prettyProtoRuleAC ruAC

-- -- | Pretty print an closed rule.
-- prettyClosedEitherRule :: HighlightDocument d => (Side, ClosedProtoRule) -> d
-- prettyClosedEitherRule (s, cru) =
--     text ((show s) ++ ": ") <>
--     (prettyProtoRuleE ruE) $--$
--     (nest 2 $ prettyLoopBreakers (L.get rInfo ruAC) $-$ ppRuleAC)
--   where
--     ruAC = L.get cprRuleAC cru
--     ruE  = L.get cprRuleE cru
--     ppRuleAC
--       | isTrivialProtoVariantAC ruAC ruE = multiComment_ ["has exactly the trivial AC variant"]
--       | otherwise                        = multiComment $ prettyProtoRuleAC ruAC

-- | Pretty print an open theory.
prettyOpenTheory :: HighlightDocument d => OpenTheory -> d
prettyOpenTheory =
    prettyTheoryWithSapic prettySignaturePure
                 (const emptyDoc) prettyOpenProtoRule prettyProof prettySapicElement
                 -- prettyIntrVariantsSection prettyOpenProtoRule prettyProof

-- | Pretty print an open theory.
prettyOpenDiffTheory :: HighlightDocument d => OpenDiffTheory -> d
prettyOpenDiffTheory =
    prettyDiffTheory prettySignaturePure
                 (const emptyDoc) prettyEitherRule prettyDiffProof prettyProof
                 -- prettyIntrVariantsSection prettyOpenProtoRule prettyProof

-- | Pretty print a translated Open Theory
prettyOpenTranslatedTheory :: HighlightDocument d => OpenTranslatedTheory -> d
prettyOpenTranslatedTheory =
    prettyTheory prettySignaturePure
                 (const emptyDoc) prettyOpenProtoRule prettyProof emptyString


-- | Pretty print a closed theory.
prettyClosedTheory :: HighlightDocument d => ClosedTheory -> d
prettyClosedTheory thy =
    prettyTheory prettySignatureWithMaude
                 ppInjectiveFactInsts
                 -- (prettyIntrVariantsSection . intruderRules . L.get crcRules)
                 prettyClosedProtoRule
                 prettyIncrementalProof
                 emptyString
                 thy
  where
    ppInjectiveFactInsts crc =
        case S.toList $ L.get crcInjectiveFactInsts crc of
            []   -> emptyDoc
            tags -> multiComment $ sep
                      [ text "looping facts with injective instances:"
                      , nest 2 $ fsepList (text . showFactTagArity) tags ]

-- | Pretty print a closed theory.
prettyClosedDiffTheory :: HighlightDocument d => ClosedDiffTheory -> d
prettyClosedDiffTheory thy =
    prettyDiffTheory prettySignatureWithMaude
                 ppInjectiveFactInsts
                 -- (prettyIntrVariantsSection . intruderRules . L.get crcRules)
                 (\_ -> emptyDoc) --prettyClosedEitherRule
                 prettyIncrementalDiffProof
                 prettyIncrementalProof
                 thy
  where
    ppInjectiveFactInsts crc =
        case S.toList $ L.get crcInjectiveFactInsts crc of
            []   -> emptyDoc
            tags -> multiComment $ sep
                      [ text "looping facts with injective instances:"
                      , nest 2 $ fsepList (text . showFactTagArity) tags ]

prettyClosedSummary :: Document d => ClosedTheory -> d
prettyClosedSummary thy =
    vcat lemmaSummaries
  where
    lemmaSummaries = do
        LemmaItem lem  <- L.get thyItems thy
        -- Note that here we are relying on the invariant that all proof steps
        -- with a 'Just' annotation follow from the application of
        -- 'execProofMethod' to their parent and are valid in the sense that
        -- the application of 'execProofMethod' to their method and constraint
        -- system is guaranteed to succeed.
        --
        -- This is guaranteed initially by 'closeTheory' and is (must be)
        -- maintained by the provers being applied to the theory using
        -- 'modifyLemmaProof' or 'proveTheory'. Note that we could check the
        -- proof right before computing its status. This is however quite
        -- expensive, as it requires recomputing all intermediate constraint
        -- systems.
        --
        -- TODO: The whole consruction seems a bit hacky. Think of a more
        -- principled constrution with better correctness guarantees.
        let (status, Sum siz) = foldProof proofStepSummary $ L.get lProof lem
            quantifier = (toSystemTraceQuantifier $ L.get lTraceQuantifier lem)
            analysisType = parens $ prettyTraceQuantifier $ L.get lTraceQuantifier lem
        return $ text (L.get lName lem) <-> analysisType <> colon <->
                 text (showProofStatus quantifier status) <->
                 parens (integer siz <-> text "steps")

    proofStepSummary = proofStepStatus &&& const (Sum (1::Integer))

prettyClosedDiffSummary :: Document d => ClosedDiffTheory -> d
prettyClosedDiffSummary thy =
    (vcat lemmaSummaries) $$ (vcat diffLemmaSummaries)
  where
    lemmaSummaries = do
        EitherLemmaItem (s, lem)  <- L.get diffThyItems thy
        -- Note that here we are relying on the invariant that all proof steps
        -- with a 'Just' annotation follow from the application of
        -- 'execProofMethod' to their parent and are valid in the sense that
        -- the application of 'execProofMethod' to their method and constraint
        -- system is guaranteed to succeed.
        --
        -- This is guaranteed initially by 'closeTheory' and is (must be)
        -- maintained by the provers being applied to the theory using
        -- 'modifyLemmaProof' or 'proveTheory'. Note that we could check the
        -- proof right before computing its status. This is however quite
        -- expensive, as it requires recomputing all intermediate constraint
        -- systems.
        --
        -- TODO: The whole consruction seems a bit hacky. Think of a more
        -- principled constrution with better correctness guarantees.
        let (status, Sum siz) = foldProof proofStepSummary $ L.get lProof lem
            quantifier = (toSystemTraceQuantifier $ L.get lTraceQuantifier lem)
            analysisType = parens $ prettyTraceQuantifier $ L.get lTraceQuantifier lem
        return $ text (show s) <-> text ": " <-> text (L.get lName lem) <-> analysisType <> colon <->
                 text (showProofStatus quantifier status) <->
                 parens (integer siz <-> text "steps")

    diffLemmaSummaries = do
        DiffLemmaItem (lem)  <- L.get diffThyItems thy
        -- Note that here we are relying on the invariant that all proof steps
        -- with a 'Just' annotation follow from the application of
        -- 'execProofMethod' to their parent and are valid in the sense that
        -- the application of 'execProofMethod' to their method and constraint
        -- system is guaranteed to succeed.
        --
        -- This is guaranteed initially by 'closeTheory' and is (must be)
        -- maintained by the provers being applied to the theory using
        -- 'modifyLemmaProof' or 'proveTheory'. Note that we could check the
        -- proof right before computing its status. This is however quite
        -- expensive, as it requires recomputing all intermediate constraint
        -- systems.
        --
        -- TODO: The whole consruction seems a bit hacky. Think of a more
        -- principled constrution with better correctness guarantees.
        let (status, Sum siz) = foldDiffProof diffProofStepSummary $ L.get lDiffProof lem
        return $ text "DiffLemma: " <-> text (L.get lDiffName lem) <-> colon <->
                 text (showDiffProofStatus status) <->
                 parens (integer siz <-> text "steps")

    proofStepSummary = proofStepStatus &&& const (Sum (1::Integer))
    diffProofStepSummary = diffProofStepStatus &&& const (Sum (1::Integer))

-- | Pretty print a 'TraceQuantifier'.
prettyTraceQuantifier :: Document d => TraceQuantifier -> d
prettyTraceQuantifier ExistsTrace = text "exists-trace"
prettyTraceQuantifier AllTraces   = text "all-traces"

-- FIXME: Sort instances into the right files<|MERGE_RESOLUTION|>--- conflicted
+++ resolved
@@ -801,7 +801,7 @@
           ,_thyItems = newThyItems
           ,_thyOptions =(L.get thyOptions thy)}
     where
-<<<<<<< HEAD
+-- <<<<<<< HEAD
       newThyItems = createNewThyItems (L.get thyItems thy)
       createNewThyItems :: [TheoryItem r p ()] -> [TheoryItem r p SapicElement]
       createNewThyItems [] = []
@@ -811,16 +811,16 @@
       addSapicElement (LemmaItem l) = (LemmaItem l)
       addSapicElement (RestrictionItem rl) = (RestrictionItem rl)
       addSapicElement (TextItem t) = (TextItem t)
-=======
-      newThyItems = mapMaybe addSapicElement (L.get thyItems thy)
-      addSapicElement :: TheoryItem r p () -> Maybe (TheoryItem r p s)
-      addSapicElement (RuleItem r) = Just $ RuleItem r
-      addSapicElement (LemmaItem l) = Just $ LemmaItem l
-      addSapicElement (RestrictionItem rl) = Just $ RestrictionItem rl
-      addSapicElement (TextItem t) = Just $ TextItem t
-      addSapicElement (PredicateItem predi) = Just $ PredicateItem predi
-      addSapicElement (SapicItem _) = Nothing
->>>>>>> bb248dca
+-- =======
+--       newThyItems = mapMaybe addSapicElement (L.get thyItems thy)
+--       addSapicElement :: TheoryItem r p () -> Maybe (TheoryItem r p s)
+--       addSapicElement (RuleItem r) = Just $ RuleItem r
+--       addSapicElement (LemmaItem l) = Just $ LemmaItem l
+--       addSapicElement (RestrictionItem rl) = Just $ RestrictionItem rl
+--       addSapicElement (TextItem t) = Just $ TextItem t
+--       addSapicElement (PredicateItem predi) = Just $ PredicateItem predi
+--       addSapicElement (SapicItem _) = Nothing
+-- >>>>>>> feature-sapic-integration
 
 -- Shared theory modification functions
 ---------------------------------------
