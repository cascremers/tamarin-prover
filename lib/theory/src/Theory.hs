--- conflicted
+++ resolved
@@ -65,12 +65,9 @@
   , CaseIdentifier
   , AccKind(..)
   , Lemma
-<<<<<<< HEAD
-  , AccLemma(..)
-=======
   , SyntacticLemma
   , ProtoLemma(..)
->>>>>>> 0811880d
+  , AccLemma(..)
   , lName
   , DiffLemma
   , lDiffName
@@ -526,7 +523,7 @@
 
 data CaseTest = CaseTest 
        { _cName       :: CaseIdentifier
-       , _cFormula    :: LNFormula
+       , _cFormula    :: SyntacticLNFormula
        }
        deriving( Eq, Ord, Show, Generic, NFData, Binary )
 
@@ -607,7 +604,7 @@
        , _aCaseIdentifiers :: [CaseIdentifier]
        , _aCaseTests       :: [CaseTest]
        , _aAccKind         :: AccKind
-       , _aFormula         :: LNFormula
+       , _aFormula         :: SyntacticLNFormula
        }
        deriving( Eq, Ord, Show, Generic, NFData, Binary )
 
@@ -1185,16 +1182,11 @@
 lookupProcessDef name = find ((name ==) . L.get pName) . theoryProcessDefs
 
 -- | Find the predicate with the fact name.
-<<<<<<< HEAD
-lookupPredicate :: LNFact -> Theory sig c r p s -> Maybe (Predicate)
-lookupPredicate fact = find ((fact ==) . L.get pFact) . theoryPredicates
-=======
 lookupPredicate :: Fact t  -> Theory sig c r p s -> Maybe (Predicate)
 lookupPredicate fact = find ((sameName fact) . L.get pFact) . theoryPredicates
     where
         sameName (Fact tag _ _) (Fact tag' _ _) = tag == tag'
 
->>>>>>> 0811880d
 
 lookupAccLemma :: String -> Theory sig c r p SapicElement -> Maybe (AccLemma)
 lookupAccLemma name = find ((name ==) . L.get aName) . theoryAccLemmas
@@ -2089,13 +2081,7 @@
 emptyString _ = text ("")
 
 prettySapicElement :: HighlightDocument d => SapicElement -> d
-<<<<<<< HEAD
-prettySapicElement a = case a of
-  ProcessDefItem pDef -> prettyProcessDef pDef
-  ProcessItem pro     -> prettyProcess pro
-=======
 prettySapicElement _ = text ("TODO prettyPrint SapicItems")
->>>>>>> 0811880d
 
 prettyPredicate :: HighlightDocument d => Predicate -> d
 prettyPredicate p = kwPredicate <> colon <-> text (factstr ++ "<->" ++ formulastr)
@@ -2127,7 +2113,7 @@
 prettyAccLemma alem =
     kwLemma <-> prettyAccLemmaName alem <> colon $-$
     (nest 2 $
-      sep [  doubleQuotes $ prettyLNFormula $ L.get aFormula alem
+      sep [  doubleQuotes $ prettySyntacticLNFormula $ L.get aFormula alem
           ]
     )
 
