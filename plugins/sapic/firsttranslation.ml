open Sapic
open List
open Exceptions
open Formula
open Tamarin
open Btree
open Term
open Fact
open Action
open Position
open Var
open Atomformulaaction
open Annotatedsapicaction
open Annotatedsapictree
open Annotatedrule
open Restrictions
open Translationhelper
open Basetranslation
open Progressfunction
open Lemma

module ActionSet = Set.Make( Action );;

let (@@) (a:VarSet.t) (b:VarSet.t) = VarSet.union a b
let (@::) (a:var) (b:VarSet.t) = VarSet.add a b

let rec gen trans tree p tildex  = match (process_at tree p) with
(* Processes through an annotated process and translates every single action
 * according to trans. It substitutes states by pstates for replication and 
 * makes sure that tildex is updated for the next call. It also performs the 
 * substituion necessary for NDC 
 *)
    Empty -> [] 
  | Node(y, left, right) ->
    let sapic_terms=[y] in
    (* TODO a warning when embedded  msrs are used would be nice *)
    let basemsrs = trans y p tildex in
    let msrs = (* subst_by_pstate_where_needed tree p *) basemsrs in
    let tildex'1 = (try next_tildex (1::p) msrs with
        NoNextState -> match y with
<<<<<<< HEAD
          Null ->  VarSet.empty 
        | NDC -> tildex
        | _ -> raise (ImplementationError "ImplementationError"))
=======
          Null -> VarSet.empty 
        | NDC | Let(_) -> tildex
        | _ -> raise ProgrammingError)
>>>>>>> 86cfab8c
    and tildex'2 = try next_tildex (2::p) msrs with
        NoNextState -> 
            (* If we don't get a new tildex because there is no next state, y should be one of the following *)
         (   match y with
          Null | Let(_) | MSR(_) | Rep | NDC | New (_) | Msg_In(_) 
        | Msg_Out(_) | Ch_In(_) | Ch_Out(_) 
        |  Insert(_) | Delete (_) | Event(_) 
        | Lock _ | Unlock _
        | AnnotatedLock _ | AnnotatedUnlock _
          -> VarSet.empty 
        |_ -> raise (ImplementationError ("msr in translation of "^(annotated_sapic_action2string y) ^"should have state "^(pos2string (2::p))^" on its right-hand side."))
         )
    in
    if y=NDC then
       let  l = gen trans tree (1::p) tildex in
       let  r = gen trans tree (2::p) tildex
       and  s1 = annotated_rules_subst_state tree p (1::p)
       and  s2 = annotated_rules_subst_state tree p (2::p) 
       in 
          s1(l)@s2(r)
    else
       let (l, r) = match (left, right) with
                      (Node(Let(r), ll, Empty), Node(Let(s), rr, Empty)) ->
                        (let new_tree = replace_process_at tree (Node(y, ll, rr)) p in
                        (annotated_rules_update (Some r) (gen trans new_tree (1::p) tildex'1), annotated_rules_update (Some s) (gen trans new_tree (2::p) tildex'2)))
                    | (Node(Let(r), ll, Empty), rr) ->
                        (let new_tree = replace_process_at tree (Node(y, ll, rr)) p in
                        (annotated_rules_update (Some r) (gen trans new_tree (1::p) tildex'1), gen trans new_tree (2::p) tildex'2))
                    | (ll, Node(Let(s), rr, Empty)) ->
                        (let new_tree = replace_process_at tree (Node(y, ll, rr)) p in
                        (gen trans new_tree (1::p) tildex'1, annotated_rules_update (Some s) (gen trans new_tree (2::p) tildex'2)))
                    | (ll, rr) ->
                        (gen trans tree (1::p) tildex'1, gen trans tree (2::p) tildex'2)
       in
       msrs2annotated_rules sapic_terms p msrs @ l @ r

let noprogresstrans anP = 
  let initrule = { 
    process_name = None;
    sapic_terms = [Comment "Init"];
    position=[];
    left= [];
    right=[State([],VarSet.empty)] ;
    actions= [InitEmpty]
  }
  in
  initrule::(gen basetrans anP [] VarSet.empty)

let progresstrans anP = (* translation for processes with progress *)
  let pf = Progressfunction.generate anP in
  let trans y p tildex = 
    (* First step: apply custom rules input on (non-)resilient channels *)
    (* progresstrans defines its own version of basetrans, which treats
       message input differently (as we have resilient channels) but otherwise
       calls basetrans for the rules that we also use for "ordinary" processes.
       This is to minimize maintenance for both versions. *)
    let step1msrs = 
      match y with
        Msg_In(_) | Msg_Out(_) -> 
          raise (ProcessNotWellformed 
                   "If progress is activated, the process should not contain in(m) and out(m) actions.")
      (* Actually, we could just allow it and 
       * have in(m) be a synomym for in(c,m) *)
      | Ch_In(Var(PubFixed("c")),t) -> 
        (* [ *)
        (*   ( [State(p,tildex)], [], [Semistate(1::p,tildex)]); *)
        (*   ( [Semistate(1::p,tildex); In(List [Var(PubFixed("c")); t] )], *)
        (*     [Action("ChannelInEvent",[List([Var(PubFixed("c"));t])])], *)
        (*     [ State(1::p,(vars_t t) @@ tildex) ]) *)
        (* ] *)
        [
          ( [State(p,tildex); In(List [Var(PubFixed("c")); t] )],
            [Action("ChannelInEvent",[List([Var(PubFixed("c"));t])])],
            [ State(1::p,(vars_t t) @@ tildex) ])
        ]
      | Ch_Out(Var(PubFixed("c")),t) -> 
        [
          ([State(p,tildex); In(Var(PubFixed("c")))],
           [Action("ChannelInEvent",[Var(PubFixed("c"))])],
           [State(1::p,(vars_t t) @@ tildex);Out(t)])
        ]
      | Ch_In(Var(PubFixed("r")),t) -> 
        (* [ *)
        (*   ( [State(p,tildex)], [], [Semistate(1::p,tildex)]); *)
        (*   ( [Semistate(1::p,tildex); In(t);MessageIDReceiver(p)], *)
        (*     [Receive(p,t)], *)
        (*     [State(1::p,(vars_t t) @@ (tildex))] *)
        (*   ) *)
        (* ] *)
        [
          ( [State(p,tildex); In(t);MessageIDReceiver(p)],
            [Receive(p,t)],
            [State(1::p,(vars_t t) @@ (tildex))]
          )
        ]

      | Ch_Out(Var(PubFixed("r")),t) -> 
        [ ([MessageIDSender(p); State(p,tildex)],[Send(p,t)], [Out(t); State(1::p, tildex)])]
      | Ch_In(_) | Ch_Out(_) -> raise (ProcessNotWellformed 
                                         ("If progress is activated, the process should not contain in(a,m) and out(a,m) actions for a different from 'c' or 'r'. See position"^(pos2string p)))
      | _ -> basetrans y p tildex
    in
    (* The resulting rules
       (step1msrs) do not contain the progress actions, so
        step2 adds ProgressTo actions, and step3 ProgressFrom actions. Step1 and
        step2 try to be clever and only add these actions where a State-fact is
        in the premises, respectively in the conclusions. *)
    let step2 p' somemsrs = (* add ProgressTo events *)
      match (Progressfunction.find_from pf p') with
        Some (q) -> List.map (fun (l,a,r) -> 
          if (List.exists (function State _ | PState _ -> true | _ -> false ) l )
          then 
            (l,(ProgressTo(p',q)::a),r)
          else (l,a,r)
        ) somemsrs
      |None ->  somemsrs
    and step3 p' somemsrs = (* add ProgressFrom events *)
      if (Progressfunction.is_from pf p') then
        List.map (fun (l,a,r) -> 
            if (List.exists (function State _ | PState _ -> true | _ -> false ) r )
            then
              let an=Fresh("prog_"^pos2string p') in
              (Fr(an)::l,(ProgressFrom p'::a),
               List.map (function State(p',v) -> State(p',an @:: v) | bla -> bla) r
              )
            else (l,a,r)
        ) somemsrs
      else
        somemsrs
    in
    step3 (child1 p) ( step2 (child2 p) ( step2 (child1 p) (step1msrs)))
  and messsageidrule = 
    { 
      process_name = None;
      sapic_terms = [Comment "MessageID-rule"];
      position=[];
      left=[Fr(Fresh("x"))];
      right=[LFact("MID_Sender",[Var(Fresh("x"))]);
             LFact("MID_Receiver",[Var(Fresh("x"))])
            ];
      actions= []
    }
  and varset = if (Progressfunction.is_from pf []) then (VarSet.singleton (Fresh("prog_"))) else VarSet.empty
  in
  let initrule =
    { 
      process_name = None;
      sapic_terms = [Comment "Init"];
      position=[];
      left= if (Progressfunction.is_from pf []) then [Fr(Fresh("prog_"))] else [];
      right=[State([],varset)] ;
      actions=
        (if (Progressfunction.is_from pf []) then 
            [InitEmpty; ProgressFrom [] ]
         else 
            [InitEmpty])
    }
  in
  initrule::messsageidrule::(gen trans anP [] varset )

<<<<<<< HEAD
(*Old version of getting locks, problematic when there are multiple locks*)
(* let rec get_lock_positions x = match x with
   Node(AnnotatedLock(_,a), l, r) -> a :: ( get_lock_positions (l)  @ get_lock_positions (r))
    | _ -> [] *)

(*Returns a list of positions of each defined locks*)
let rec get_lock_positions x = match x with
   Node(AnnotatedLock(_,a), l, r) -> a :: ( get_lock_positions (l)  @ get_lock_positions (r))
    | Node(_, l, r) -> ( get_lock_positions (l)  @ get_lock_positions (r))
    | _ -> []

let rec remove_duplicates lst= match lst with
      [] -> []
    | h::hs -> h :: (remove_duplicates (List.filter (fun x -> x<>h) hs))
    
let generate_sapic_restrictions op annotated_process =
    let restrs = 
        if (annotated_process = Empty) then []
      else 
          (if contains_lookup annotated_process then 
              (if  (contains_delete annotated_process) then 
                  [res_set_in_l;  res_set_notin_l]
              else 
                  [res_set_in_no_delete_l; res_set_notin_no_delete_l])
          else [])
          @ (if contains_locking annotated_process then  List.map res_locking_l (remove_duplicates (get_lock_positions  annotated_process)) else [])
          @ (if contains_eq annotated_process then [res_predicate_eq_l; res_predicate_not_eq_l] else [])
          @ (if op.progress then generate_progress_restrictions annotated_process else [])
          @ (if op.progress && contains_resilient_io annotated_process then [res_resilient_l] else [])
          @ (if op.accountability then [] else [res_single_session_l])
        (*  ^ ass_immeadiate_in -> disabled, sound for most lemmas, see liveness paper
         *                  TODO it would be better if we would actually check whether each lemma
         *                  is of the right form so we can leave it out...
         *                  *)
    in
        if op.accountability then
            (* if an accountability lemma with control needs to be shown, we use a 
             * more complex variant of the restritions, that applies them to only one execution *)
            (List.map (bind_lemma_to_session (Msg id_ExecId)) restrs)
            @ (if op.progress then [progress_init_lemma_acc] else [])
        else 
            restrs
             @ (if op.progress then [progress_init_lemma] else [])

let annotate_eventId msr =
    let stop_fact = LFact("Stop",[Var(var_ExecId)]) 
    and has_init = List.exists (function InitId  -> true | _ -> false )
    in
    let fa  = function EventEmpty -> EventId 
                    | InitEmpty -> InitId
                    | o -> o 
    and rewrite_init (l,a,r) = if has_init a then
                    (Fr(var_ExecId)::l,a,stop_fact::r)
                else
                    (l,a,r)
    and add_event_unless_empty = function
        [] -> []
       |l  -> if has_init l then l else EventId::l
    and flr = function 
        State(p,vs) -> State(p,VarSet.add var_ExecId vs)
       |PState(p,vs) -> PState(p,VarSet.add var_ExecId vs)
       |Semistate(p,vs) -> Semistate(p,VarSet.add var_ExecId vs)
       |PSemistate(p,vs) -> PSemistate(p,VarSet.add var_ExecId vs)
                    | o -> o
    and stop_rule = 
        { 
          sapic_terms = [Comment "Stop rule"];
          position=[];
          left=[ stop_fact];
          right=[] ;
          actions= [StopId]
        }
  in
    let f' = function (l,a,r) -> rewrite_init (map flr l,add_event_unless_empty (map fa a),map flr r) in
        stop_rule::(map (msrs_subst f') msr)
=======
    
let generate_sapic_restrictions annotated_process =
  if (annotated_process = Empty) then ""
  else 
      (if contains_lookup annotated_process then res_set_in ^ res_set_notin else "")
    (*^ (if contains_locking annotated_process then  List.map res_locking_l (get_lock_positions  annotated_process) else [])*)
    ^ (if contains_eq annotated_process then res_predicate_eq ^ res_predicate_not_eq else "")
    ^ (* Stuff that's always there *)
    res_single_session (*  ^ass_immeadiate_in TODO disabled ass_immeadiate, need to change semantics in the paper *)
>>>>>>> 86cfab8c

let translation input =
  let annotated_process = annotate_locks ( sapic_tree2annotatedtree input.proc) in
  (* Printf.printf "%s\n" (annotatedtree2string annotated_process); *)
  let msr =  
      if input.op.progress 
      then progresstrans annotated_process
<<<<<<< HEAD
      else noprogresstrans annotated_process 
  and lemmas_tamarin = print_lemmas input.lem
  and predicate_restrictions = print_predicates input.pred
  and sapic_restrictions = print_lemmas (generate_sapic_restrictions input.op annotated_process)
  in
  let msr' = if Lemma.contains_control input.lem (* equivalent to op.accountability *)
             then annotate_eventId msr 
             else msr
  in
  input.sign ^ ( print_msr msr' ) ^ sapic_restrictions ^
=======
      else noprogresstrans annotated_process
  in
  let lemmas_tamarin = print_lemmas input.lem
  and users_restrictions = print_restrictions input.ax
  and predicate_restrictions = print_predicates input.pred
  and sapic_restrictions = 
    if input.op.progress then 
      generate_sapic_restrictions annotated_process
      ^ (generate_progress_restrictions annotated_process)
      ^ res_resilient 
    else 
      generate_sapic_restrictions annotated_process
  (*and sapic_restrictions = List.map print_lemmas (generate_sapic_restrictions annotated_process)*)
  and sapic_restrictions_locks = 
    if contains_locking annotated_process
    then  
      let lock_list = get_lock_positions annotated_process  
      in
      print_lock_restrictions  (remove_duplicates lock_list)
    else ""
  in
  input.sign ^ ( print_msr msr ) ^ users_restrictions ^ sapic_restrictions ^  sapic_restrictions_locks ^
>>>>>>> 86cfab8c
  predicate_restrictions ^ lemmas_tamarin 
  ^ "end"<|MERGE_RESOLUTION|>--- conflicted
+++ resolved
@@ -38,15 +38,9 @@
     let msrs = (* subst_by_pstate_where_needed tree p *) basemsrs in
     let tildex'1 = (try next_tildex (1::p) msrs with
         NoNextState -> match y with
-<<<<<<< HEAD
           Null ->  VarSet.empty 
-        | NDC -> tildex
+        | NDC | Let(_) -> tildex
         | _ -> raise (ImplementationError "ImplementationError"))
-=======
-          Null -> VarSet.empty 
-        | NDC | Let(_) -> tildex
-        | _ -> raise ProgrammingError)
->>>>>>> 86cfab8c
     and tildex'2 = try next_tildex (2::p) msrs with
         NoNextState -> 
             (* If we don't get a new tildex because there is no next state, y should be one of the following *)
@@ -207,7 +201,6 @@
   in
   initrule::messsageidrule::(gen trans anP [] varset )
 
-<<<<<<< HEAD
 (*Old version of getting locks, problematic when there are multiple locks*)
 (* let rec get_lock_positions x = match x with
    Node(AnnotatedLock(_,a), l, r) -> a :: ( get_lock_positions (l)  @ get_lock_positions (r))
@@ -274,6 +267,7 @@
                     | o -> o
     and stop_rule = 
         { 
+          process_name = None;
           sapic_terms = [Comment "Stop rule"];
           position=[];
           left=[ stop_fact];
@@ -283,25 +277,12 @@
   in
     let f' = function (l,a,r) -> rewrite_init (map flr l,add_event_unless_empty (map fa a),map flr r) in
         stop_rule::(map (msrs_subst f') msr)
-=======
-    
-let generate_sapic_restrictions annotated_process =
-  if (annotated_process = Empty) then ""
-  else 
-      (if contains_lookup annotated_process then res_set_in ^ res_set_notin else "")
-    (*^ (if contains_locking annotated_process then  List.map res_locking_l (get_lock_positions  annotated_process) else [])*)
-    ^ (if contains_eq annotated_process then res_predicate_eq ^ res_predicate_not_eq else "")
-    ^ (* Stuff that's always there *)
-    res_single_session (*  ^ass_immeadiate_in TODO disabled ass_immeadiate, need to change semantics in the paper *)
->>>>>>> 86cfab8c
 
 let translation input =
   let annotated_process = annotate_locks ( sapic_tree2annotatedtree input.proc) in
-  (* Printf.printf "%s\n" (annotatedtree2string annotated_process); *)
   let msr =  
       if input.op.progress 
       then progresstrans annotated_process
-<<<<<<< HEAD
       else noprogresstrans annotated_process 
   and lemmas_tamarin = print_lemmas input.lem
   and predicate_restrictions = print_predicates input.pred
@@ -312,29 +293,5 @@
              else msr
   in
   input.sign ^ ( print_msr msr' ) ^ sapic_restrictions ^
-=======
-      else noprogresstrans annotated_process
-  in
-  let lemmas_tamarin = print_lemmas input.lem
-  and users_restrictions = print_restrictions input.ax
-  and predicate_restrictions = print_predicates input.pred
-  and sapic_restrictions = 
-    if input.op.progress then 
-      generate_sapic_restrictions annotated_process
-      ^ (generate_progress_restrictions annotated_process)
-      ^ res_resilient 
-    else 
-      generate_sapic_restrictions annotated_process
-  (*and sapic_restrictions = List.map print_lemmas (generate_sapic_restrictions annotated_process)*)
-  and sapic_restrictions_locks = 
-    if contains_locking annotated_process
-    then  
-      let lock_list = get_lock_positions annotated_process  
-      in
-      print_lock_restrictions  (remove_duplicates lock_list)
-    else ""
-  in
-  input.sign ^ ( print_msr msr ) ^ users_restrictions ^ sapic_restrictions ^  sapic_restrictions_locks ^
->>>>>>> 86cfab8c
   predicate_restrictions ^ lemmas_tamarin 
   ^ "end"