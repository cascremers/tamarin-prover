<!DOCTYPE html>
<html lang="en">

<head>
  <meta charset="utf-8">
  <meta name="viewport" content="width=device-width, initial-scale=1.0">
  <title>Tamarin Prover Manual</title>
  <link rel="stylesheet" type="text/css" href="book.css">
  <script src="book.js"></script>
  <link rel="stylesheet" href="styles/github.css">
  <!--    <script src="highlight.pack.js"></script>
    <script>hljs.initHighlightingOnLoad();</script>
-->
  $if(math)$
  $math$
  $endif$
</head>

<body class="tamarindoc">
  <!--[if lte IE 8]>
    <div class="warning">
        This old browser is unsupported and will most likely display funky
        things.
    </div>
    <![endif]-->
  <div id="nav">
    <button id="toggle-nav">
      <span class="sr-only">Toggle navigation</span>
      <span class="bar"></span>
      <span class="bar"></span>
      <span class="bar"></span>
    </button>
  </div>
  <div id='toc' class='mobile-hidden'>
<<<<<<< HEAD
  <ul class='chapter'>
<!-- <li><a href='000_prelims.html'                    ><b>0. </b>Preliminaries</a></li> -->
<li><a href='001_introduction.html'               ><b>1. </b> Introduction</a></li>
<li><a href='002_installation.html'               ><b>2. </b> Installation</a></li>
<li><a href='003_example.html'                    ><b>3. </b> First Example</a></li>
<li><a href='004_cryptographic-messages.html'     ><b>4. </b> Cryptographic Messages</a></li>
<li><a href='005_protocol-specification-rules.html'     ><b>5. </b> Protocol Specification using Rules</a></li>
<li><a href='006_protocol-specification-processes.html'     ><b>6. </b> Protocol Specification using Processes</a></li>
<li><a href='007_property-specification.html'     ><b>7. </b> Property Specification</a></li>
<li><a href='008_precomputation.html'             ><b>8. </b> Precomputation</a></li>
<li><a href='009_modeling-issues.html'            ><b>9. </b> Modeling Issues</a></li>
<li><a href='010_advanced-features.html'          ><b>10. </b> Advanced Features</a></li>
<li><a href='export.html'          ><b>11. </b> Export features</a></li>
<li><a href='011_case-studies.html'               ><b>12.</b> Case Studies</a></li>
<li><a href='012_toolchains.html'                 ><b>13.</b> Toolchains</a></li>
<li><a href='013_limitations.html'                ><b>14.</b> Limitations</a></li>
<li><a href='014_contact-and-further-reading.html'><b>15.</b> Contact Information and Further Reading</a></li>
<li><a href='015_syntax_description.html'         ><b>16.</b> Syntax Description</a></li>
  </ul>
=======
    <ul class='chapter'>
      <!-- <li><a href='000_prelims.html'><b>0. </b>Preliminaries</a></li> -->
      <li><a href='001_introduction.html'><b>1. </b> Introduction</a></li>
      <li><a href='002_installation.html'><b>2. </b> Installation</a></li>
      <li><a href='003_example.html'><b>3. </b> First Example</a></li>
      <li><a href='004_cryptographic-messages.html'><b>4. </b> Cryptographic Messages</a></li>
      <li><a href='005_protocol-specification-rules.html'><b>5. </b> Protocol Specification using Rules</a></li>
      <li><a href='006_protocol-specification-processes.html'><b>6. </b> Protocol Specification using Processes</a></li>
      <li><a href='007_property-specification.html'><b>7. </b> Property Specification</a></li>
      <li><a href='008_accountability.html'><b>8. </b> Accountability</a></li>
      <li><a href='009_precomputation.html'><b>9. </b> Precomputation</a></li>
      <li><a href='010_modeling-issues.html'><b>10. </b> Modeling Issues</a></li>
      <li><a href='011_advanced-features.html'><b>11. </b> Advanced Features</a></li>
      <li><a href='012_case-studies.html'><b>12.</b> Case Studies</a></li>
      <li><a href='013_toolchains.html'><b>13.</b> Toolchains</a></li>
      <li><a href='014_limitations.html'><b>14.</b> Limitations</a></li>
      <li><a href='015_contact-and-further-reading.html'><b>15.</b> Contact Information and Further Reading</a></li>
      <li><a href='016_syntax_description.html'><b>16.</b> Syntax Description</a></li>
    </ul>
>>>>>>> 9835d315
  </div>
  <div id='page-wrapper'>
    <div id='page'>
      <p class="halfbreak">
      </p>
      $body$
    </div>
  </div>
</body>

</html><|MERGE_RESOLUTION|>--- conflicted
+++ resolved
@@ -32,27 +32,6 @@
     </button>
   </div>
   <div id='toc' class='mobile-hidden'>
-<<<<<<< HEAD
-  <ul class='chapter'>
-<!-- <li><a href='000_prelims.html'                    ><b>0. </b>Preliminaries</a></li> -->
-<li><a href='001_introduction.html'               ><b>1. </b> Introduction</a></li>
-<li><a href='002_installation.html'               ><b>2. </b> Installation</a></li>
-<li><a href='003_example.html'                    ><b>3. </b> First Example</a></li>
-<li><a href='004_cryptographic-messages.html'     ><b>4. </b> Cryptographic Messages</a></li>
-<li><a href='005_protocol-specification-rules.html'     ><b>5. </b> Protocol Specification using Rules</a></li>
-<li><a href='006_protocol-specification-processes.html'     ><b>6. </b> Protocol Specification using Processes</a></li>
-<li><a href='007_property-specification.html'     ><b>7. </b> Property Specification</a></li>
-<li><a href='008_precomputation.html'             ><b>8. </b> Precomputation</a></li>
-<li><a href='009_modeling-issues.html'            ><b>9. </b> Modeling Issues</a></li>
-<li><a href='010_advanced-features.html'          ><b>10. </b> Advanced Features</a></li>
-<li><a href='export.html'          ><b>11. </b> Export features</a></li>
-<li><a href='011_case-studies.html'               ><b>12.</b> Case Studies</a></li>
-<li><a href='012_toolchains.html'                 ><b>13.</b> Toolchains</a></li>
-<li><a href='013_limitations.html'                ><b>14.</b> Limitations</a></li>
-<li><a href='014_contact-and-further-reading.html'><b>15.</b> Contact Information and Further Reading</a></li>
-<li><a href='015_syntax_description.html'         ><b>16.</b> Syntax Description</a></li>
-  </ul>
-=======
     <ul class='chapter'>
       <!-- <li><a href='000_prelims.html'><b>0. </b>Preliminaries</a></li> -->
       <li><a href='001_introduction.html'><b>1. </b> Introduction</a></li>
@@ -72,7 +51,6 @@
       <li><a href='015_contact-and-further-reading.html'><b>15.</b> Contact Information and Further Reading</a></li>
       <li><a href='016_syntax_description.html'><b>16.</b> Syntax Description</a></li>
     </ul>
->>>>>>> 9835d315
   </div>
   <div id='page-wrapper'>
     <div id='page'>
